--- conflicted
+++ resolved
@@ -10,11 +10,8 @@
   LogEntryDTO,
   LogEntrySortBy,
   PressureUnit,
-<<<<<<< HEAD
-=======
   SearchDiveSitesResponseDTO,
   SearchDiveSitesResponseSchema,
->>>>>>> 7e33bca5
   SortOrder,
   TankMaterial,
 } from '../../src';
