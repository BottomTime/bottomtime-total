--- conflicted
+++ resolved
@@ -9,12 +9,9 @@
   ListLogEntriesResponseSchema,
   LogEntryDTO,
   LogEntrySortBy,
-<<<<<<< HEAD
   PressureUnit,
-=======
   SearchDiveSitesResponseDTO,
   SearchDiveSitesResponseSchema,
->>>>>>> 50558073
   SortOrder,
   TankMaterial,
 } from '../../src';
