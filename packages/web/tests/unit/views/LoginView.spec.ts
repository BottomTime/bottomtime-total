--- conflicted
+++ resolved
@@ -3,11 +3,7 @@
 
 import { createErrorHandler } from '@/helpers';
 import { createStore } from '@/store';
-<<<<<<< HEAD
-import { DefaultUser } from '@/users';
-=======
 import { DefaultUser, DefaultUserManager, UserManager } from '@/client/users';
->>>>>>> e77b5bca
 import { fakeUser } from '../../fixtures/fake-user';
 import LoginView from '@/views/LoginView.vue';
 import { Mock } from 'moq.ts';
