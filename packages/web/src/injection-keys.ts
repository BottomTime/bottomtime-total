--- conflicted
+++ resolved
@@ -4,16 +4,8 @@
 import { ApiClient } from './client';
 import { BTState } from '@/store';
 import { ErrorHandlingHOF } from '@/helpers/create-error-handler';
-<<<<<<< HEAD
-import { UserManager } from '@/users';
-import { DiveSiteManager } from './diveSites';
-
-export const DiveSiteManagerKey: InjectionKey<DiveSiteManager> =
-  Symbol('DiveSiteManager');
-=======
 
 export const ApiClientKey: InjectionKey<ApiClient> = Symbol('ApiClient');
->>>>>>> d9be24ea
 export const StoreKey: InjectionKey<Store<BTState>> = Symbol('Store');
 export const WithErrorHandlingKey: InjectionKey<ErrorHandlingHOF> =
   Symbol('withErrorHandling');