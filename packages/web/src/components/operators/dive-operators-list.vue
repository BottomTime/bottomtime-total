<template>
  <div class="space-y-3">
    <div class="sticky top-16">
      <FormBox class="flex justify-between items-baseline">
<<<<<<< HEAD
        <p>
=======
        <p data-testid="operators-count">
>>>>>>> 387419b3
          <span>Showing </span>
          <span class="font-bold">{{ operators.operators.length }}</span>
          <span> of </span>
          <span class="font-bold">{{ operators.totalCount }}</span>
<<<<<<< HEAD
          <span> dive operators</span>
=======
          <span> dive shop(s)</span>
>>>>>>> 387419b3
        </p>

        <div>
          <FormButton
            v-if="isShopOwner"
            type="primary"
<<<<<<< HEAD
            @click="$emit('create-shop')"
          >
            Add a Dive Shop
=======
            test-id="operators-create-shop"
            @click="$emit('create-shop')"
          >
            Create a Dive Shop
>>>>>>> 387419b3
          </FormButton>
        </div>
      </FormBox>
    </div>

    <ul class="px-2">
      <DiveOperatorsListItem
        v-for="operator in operators.operators"
        :key="operator.slug"
        :operator="operator"
        @select="(dto) => $emit('select', dto)"
      />

      <li
<<<<<<< HEAD
        v-if="isLoadingMore"
        class="flex justify-center gap-3 even:bg-blue-300/40 even:dark:bg-blue-900/40 rounded-md p-4"
=======
        v-if="!operators.operators.length"
        class="my-8"
        data-testid="operators-no-results"
      >
        <p class="text-xl text-center space-x-3">
          <span>
            <i class="fa-solid fa-magnifying-glass"></i>
          </span>
          <span class="italic">
            There are no dive shops that match your search criteria.
          </span>
        </p>
      </li>

      <li
        v-if="isLoadingMore"
        class="flex justify-center gap-3 even:bg-blue-300/40 even:dark:bg-blue-900/40 rounded-md p-4"
        data-testid="operators-loading"
>>>>>>> 387419b3
      >
        <LoadingSpinner message="Loading more results..." />
      </li>

      <li
        v-else-if="operators.operators.length < operators.totalCount"
        class="flex justify-center gap-3 even:bg-blue-300/40 even:dark:bg-blue-900/40 rounded-md p-4"
      >
<<<<<<< HEAD
        <FormButton type="link" @click="$emit('load-more')">
=======
        <FormButton
          type="link"
          test-id="operators-load-more"
          @click="$emit('load-more')"
        >
>>>>>>> 387419b3
          <p class="text-lg italic">Load more results...</p>
        </FormButton>
      </li>
    </ul>
  </div>
</template>

<script setup lang="ts">
import {
  AccountTier,
  DiveOperatorDTO,
  SearchDiveOperatorsResponseDTO,
<<<<<<< HEAD
=======
  UserRole,
>>>>>>> 387419b3
} from '@bottomtime/api';

import { computed } from 'vue';

import { useCurrentUser } from '../../store';
import FormBox from '../common/form-box.vue';
import FormButton from '../common/form-button.vue';
import LoadingSpinner from '../common/loading-spinner.vue';
import DiveOperatorsListItem from './dive-operators-list-item.vue';

interface DiveOperatorsListProps {
  isLoadingMore?: boolean;
  operators: SearchDiveOperatorsResponseDTO;
}

const currentUser = useCurrentUser();
const isShopOwner = computed(
<<<<<<< HEAD
  () => (currentUser.user?.accountTier || 0) >= AccountTier.ShopOwner,
=======
  () =>
    (currentUser.user?.accountTier || 0) >= AccountTier.ShopOwner ||
    currentUser.user?.role === UserRole.Admin,
>>>>>>> 387419b3
);

withDefaults(defineProps<DiveOperatorsListProps>(), {
  isLoadingMore: false,
});

defineEmits<{
  (e: 'create-shop'): void;
  (e: 'load-more'): void;
  (e: 'select', operator: DiveOperatorDTO): void;
}>();
</script><|MERGE_RESOLUTION|>--- conflicted
+++ resolved
@@ -2,36 +2,22 @@
   <div class="space-y-3">
     <div class="sticky top-16">
       <FormBox class="flex justify-between items-baseline">
-<<<<<<< HEAD
-        <p>
-=======
         <p data-testid="operators-count">
->>>>>>> 387419b3
           <span>Showing </span>
           <span class="font-bold">{{ operators.operators.length }}</span>
           <span> of </span>
           <span class="font-bold">{{ operators.totalCount }}</span>
-<<<<<<< HEAD
-          <span> dive operators</span>
-=======
           <span> dive shop(s)</span>
->>>>>>> 387419b3
         </p>
 
         <div>
           <FormButton
             v-if="isShopOwner"
             type="primary"
-<<<<<<< HEAD
-            @click="$emit('create-shop')"
-          >
-            Add a Dive Shop
-=======
             test-id="operators-create-shop"
             @click="$emit('create-shop')"
           >
             Create a Dive Shop
->>>>>>> 387419b3
           </FormButton>
         </div>
       </FormBox>
@@ -46,10 +32,6 @@
       />
 
       <li
-<<<<<<< HEAD
-        v-if="isLoadingMore"
-        class="flex justify-center gap-3 even:bg-blue-300/40 even:dark:bg-blue-900/40 rounded-md p-4"
-=======
         v-if="!operators.operators.length"
         class="my-8"
         data-testid="operators-no-results"
@@ -68,7 +50,6 @@
         v-if="isLoadingMore"
         class="flex justify-center gap-3 even:bg-blue-300/40 even:dark:bg-blue-900/40 rounded-md p-4"
         data-testid="operators-loading"
->>>>>>> 387419b3
       >
         <LoadingSpinner message="Loading more results..." />
       </li>
@@ -77,15 +58,11 @@
         v-else-if="operators.operators.length < operators.totalCount"
         class="flex justify-center gap-3 even:bg-blue-300/40 even:dark:bg-blue-900/40 rounded-md p-4"
       >
-<<<<<<< HEAD
-        <FormButton type="link" @click="$emit('load-more')">
-=======
         <FormButton
           type="link"
           test-id="operators-load-more"
           @click="$emit('load-more')"
         >
->>>>>>> 387419b3
           <p class="text-lg italic">Load more results...</p>
         </FormButton>
       </li>
@@ -98,10 +75,7 @@
   AccountTier,
   DiveOperatorDTO,
   SearchDiveOperatorsResponseDTO,
-<<<<<<< HEAD
-=======
   UserRole,
->>>>>>> 387419b3
 } from '@bottomtime/api';
 
 import { computed } from 'vue';
@@ -119,13 +93,9 @@
 
 const currentUser = useCurrentUser();
 const isShopOwner = computed(
-<<<<<<< HEAD
-  () => (currentUser.user?.accountTier || 0) >= AccountTier.ShopOwner,
-=======
   () =>
     (currentUser.user?.accountTier || 0) >= AccountTier.ShopOwner ||
     currentUser.user?.role === UserRole.Admin,
->>>>>>> 387419b3
 );
 
 withDefaults(defineProps<DiveOperatorsListProps>(), {
