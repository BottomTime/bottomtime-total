<template>
  <ConfirmDialog
    :visible="state.showConfirmRevert"
    title="Revert changes?"
    confirm-text="Revert"
    @confirm="onConfirmRevert"
    @cancel="onCancelRevert"
  >
    <div class="flex gap-3">
      <span>
        <i class="fa-regular fa-circle-question fa-2x"></i>
      </span>

      <div class="space-y-2">
        <p>
          Are you sure you want to revert your unsaved changes? The log entry
          will be restored to the state that is currently saved.
        </p>

        <p>This cannot be undone.</p>
      </div>
    </div>
  </ConfirmDialog>

  <DrawerPanel
    title="Select Dive Site"
    :visible="state.showSelectDiveSite"
    @close="onCloseDiveSitePanel"
  >
    <SelectSite :current-site="formData.site" @site-selected="onSiteSelected" />
  </DrawerPanel>

  <form data-testid="edit-log-entry" @submit.prevent="">
    <fieldset class="space-y-4" :disabled="isSaving">
      <FormField
        label="Log #"
        control-id="logNumber"
        :invalid="v$.logNumber.$error"
        :error="v$.logNumber.$errors[0]?.$message"
      >
        <div class="relative">
          <FormTextBox
            v-model.number="formData.logNumber"
            control-id="logNumber"
            test-id="log-number"
            autofocus
            :invalid="v$.logNumber.$error"
          />
          <button
            class="absolute inset-y-0 end-0 rounded-r-lg border border-grey-950 flex justify-center items-center px-2 text-grey-950 disabled:text-grey-500 bg-secondary hover:bg-secondary-hover"
            data-testid="get-next-log-number"
            @click="getNextAvailableLogNumber"
          >
            Use Next Available Number
          </button>
        </div>
      </FormField>

      <FormField
        label="Entry Time"
        control-id="dp-input-entryTime"
        required
        :invalid="v$.entryTime.$error"
        :error="v$.entryTime.$errors[0]?.$message"
      >
        <div class="flex flex-col gap-2 md:flex-row md:gap-3 items-baseline">
          <FormDatePicker
            v-model="formData.entryTime"
            control-id="entryTime"
            mode="datetime"
            placeholder="Select entry time"
            :invalid="v$.entryTime.$error"
            :max-date="dayjs().endOf('day').toDate()"
          />

          <FormSelect
            v-model="formData.entryTimezone"
            control-id="entryTimeTimezone"
            test-id="entry-time-timezone"
            mode="datetime"
            placeholder="Select entry time"
            :options="timezones"
          />
        </div>
      </FormField>

      <FormField label="Dive site">
        <div v-if="formData.site" class="space-y-2">
          <PreviewDiveSite :site="formData.site" />
          <FormButton
            type="link"
            size="md"
            test-id="btn-change-site"
            @click="onOpenDiveSitePanel"
          >
            Change site...
          </FormButton>
        </div>

        <FormButton
          v-else
          test-id="btn-select-site"
          @click="onOpenDiveSitePanel"
        >
          Select Dive Site...
        </FormButton>
      </FormField>

      <div>
        <div
          class="flex flex-col gap-0 justify-start md:flex-row md:gap-6 md:justify-stretch"
        >
          <FormField
            class="grow"
            label="Duration"
            control-id="duration"
            :invalid="v$.duration.$error"
            :error="v$.duration.$errors[0]?.$message"
            required
          >
            <div class="relative">
              <FormTextBox
                v-model.number="formData.duration"
                control-id="duration"
                test-id="duration"
                :maxlength="10"
                :invalid="v$.duration.$error"
              />
              <span
                class="absolute end-0 inset-y-0 font-bold text-grey-200 bg-grey-700 border border-grey-950 dark:text-grey-200 dark:bg-grey-700 rounded-r-lg flex justify-center items-center w-10 pointer-events-none"
              >
                mins
              </span>
            </div>
          </FormField>

          <FormField
            class="grow"
            label="Bottom time"
            control-id="bottomTime"
            :invalid="v$.bottomTime.$error"
            :error="v$.bottomTime.$errors[0]?.$message"
          >
            <div class="relative">
              <FormTextBox
                v-model.number="formData.bottomTime"
                control-id="bottomTime"
                test-id="bottomTime"
                :maxlength="10"
                :invalid="v$.bottomTime.$error"
              />
              <span
                class="absolute end-0 inset-y-0 font-bold text-grey-200 bg-grey-700 border border-grey-950 dark:text-grey-200 dark:bg-grey-700 rounded-r-lg flex justify-center items-center w-10 pointer-events-none"
              >
                mins
              </span>
            </div>
          </FormField>
        </div>

        <div class="flex gap-2">
          <div class="hidden lg:block min-w-40 xl:min-w-48"></div>
          <ul
            class="italic ml-2 px-4 py-2 border-l-4 text-grey-950 border-blue-400 bg-blue-300 dark:bg-blue-800 dark:text-grey-200 rounded-r-lg w-full"
          >
            <li>
              <span class="font-bold">Duration</span>
              <span>
                is the total time you spend underwater. (From descent until you
                arrive back at the surface.)
              </span>
            </li>
            <li>
              <span class="font-bold">Bottom time</span>
              <span>
                is the time from when you start the descent until you begin your
                final ascent and safety stop.
              </span>
            </li>
          </ul>
        </div>
      </div>

      <FormField
        label="Max depth"
        control-id="maxDepth"
        :invalid="v$.maxDepth.$error"
        :error="v$.maxDepth.$errors[0]?.$message"
      >
        <DepthInput
          v-model="formData.maxDepth"
          control-id="maxDepth"
          test-id="max-depth"
          :invalid="v$.maxDepth.$error"
        />
      </FormField>

      <FormField label="Gas">
        <EditEntryAirCollection
          :air="formData.air"
          :tanks="tanks"
          @update="onUpdateAirEntry"
        />
      </FormField>

      <FormField label="Notes" control-id="notes">
        <FormTextArea
          v-model="formData.notes"
          control-id="notes"
          test-id="notes"
          placeholder="Enter any other notes on the dive here"
          :maxlength="5000"
          :rows="6"
        />
      </FormField>

      <div class="flex justify-center gap-3">
        <FormButton
          type="primary"
          :is-loading="isSaving"
          control-id="btnSave"
          test-id="save-entry"
          submit
          @click="onSave"
        >
          Save Changes
        </FormButton>

        <FormButton
          control-id="btnCancel"
          test-id="cancel-entry"
          @click="onRevert"
        >
          Cancel
        </FormButton>
      </div>
    </fieldset>
  </form>
</template>

<script lang="ts" setup>
<<<<<<< HEAD
import { DepthDTO, LogEntryDTO, TankDTO } from '@bottomtime/api';
=======
import { DepthDTO, DiveSiteDTO, LogEntryDTO } from '@bottomtime/api';
>>>>>>> 7e33bca5

import { useVuelidate } from '@vuelidate/core';
import { helpers, integer, required } from '@vuelidate/validators';

import dayjs from 'dayjs';
import 'dayjs/plugin/timezone';
import { computed, onBeforeMount, reactive } from 'vue';
import { useRoute } from 'vue-router';

import { useClient } from '../../api-client';
import { SelectOption } from '../../common';
import { useOops } from '../../oops';
import { depth, greaterThan, lessThan } from '../../validators';
import DepthInput from '../common/depth-input.vue';
import DrawerPanel from '../common/drawer-panel.vue';
import FormButton from '../common/form-button.vue';
import FormDatePicker from '../common/form-date-picker.vue';
import FormField from '../common/form-field.vue';
import FormSelect from '../common/form-select.vue';
import FormTextArea from '../common/form-text-area.vue';
import FormTextBox from '../common/form-text-box.vue';
import ConfirmDialog from '../dialog/confirm-dialog.vue';
<<<<<<< HEAD
import EditEntryAirCollection from './edit-entry-air-collection.vue';
import { EditEntryAirFormData } from './edit-entry-air-form-data';
=======
import PreviewDiveSite from '../diveSites/preview-dive-site.vue';
import SelectSite from '../diveSites/selectSite/select-site.vue';
>>>>>>> 7e33bca5

interface EditLogbookEntryProps {
  entry: LogEntryDTO;
  isSaving?: boolean;
  tanks: TankDTO[];
}

interface EditLogbookEntryState {
  showConfirmRevert: boolean;
  showSelectDiveSite: boolean;
}

interface LogEntryData {
  bottomTime: string | number;
  duration: string | number;
  entryTime?: Date;
  entryTimezone: string;
  logNumber: string | number;
  maxDepth?: DepthDTO;
  notes: string;
<<<<<<< HEAD
  air: EditEntryAirFormData[];
=======
  site?: DiveSiteDTO;
>>>>>>> 7e33bca5
}

function getFormDataFromProps(props: EditLogbookEntryProps): LogEntryData {
  return {
    bottomTime: props.entry.bottomTime ?? '',
    duration: props.entry.duration === -1 ? '' : props.entry.duration,
    entryTime: props.entry.entryTime.date
      ? new Date(props.entry.entryTime.date)
      : undefined,
    entryTimezone: props.entry.entryTime.timezone || dayjs.tz.guess(),
    logNumber: props.entry.logNumber || '',
    maxDepth: props.entry.maxDepth ? { ...props.entry.maxDepth } : undefined,
    notes: props.entry.notes ?? '',
<<<<<<< HEAD
    air:
      props.entry.air?.map((air) => ({
        startPressure: air.startPressure,
        endPressure: air.endPressure,
        count: air.count,
        pressureUnit: air.pressureUnit,
        hePercentage: air.hePercent ?? '',
        o2Percentage: air.o2Percent ?? '',
        tankId: air.name ? '(selected)' : '',
        tankInfo: air.name
          ? {
              id: '(selected)',
              material: air.material,
              name: air.name,
              volume: air.volume,
              isSystem: false,
              workingPressure: air.workingPressure,
            }
          : undefined,
      })) ?? [],
=======
    site: props.entry.site,
>>>>>>> 7e33bca5
  };
}

const client = useClient();
const oops = useOops();
const route = useRoute();

const timezones = computed<SelectOption[]>(() =>
  Intl.supportedValuesOf('timeZone').map((tz) => ({
    label: tz,
    value: tz,
  })),
);

const props = withDefaults(defineProps<EditLogbookEntryProps>(), {
  isSaving: false,
});
const emit = defineEmits<{
  (e: 'save', data: LogEntryDTO): void;
}>();

const state = reactive<EditLogbookEntryState>({
  showConfirmRevert: false,
  showSelectDiveSite: false,
});

const formData = reactive<LogEntryData>(getFormDataFromProps(props));
const v$ = useVuelidate<LogEntryData>(
  {
    bottomTime: {
      positive: helpers.withMessage(
        'Bottom time must be a positive number',
        greaterThan(0),
      ),
      lessThanDuration: helpers.withMessage(
        'Bottom time must be less than duration',
        (val, others) => lessThan(others.duration || Infinity)(val),
      ),
    },
    duration: {
      required: helpers.withMessage('Duration is required', required),
      positive: helpers.withMessage(
        'Duration must be a positive number',
        greaterThan(0),
      ),
    },
    entryTime: {
      required: helpers.withMessage('Entry time is required', required),
    },
    logNumber: {
      integer: helpers.withMessage(
        'Log number must be a positive integer',
        integer,
      ),
      positive: helpers.withMessage(
        'Log number must be a positive number',
        greaterThan(0),
      ),
    },
    maxDepth: {
      positive: helpers.withMessage('Must be a valid depth', depth),
    },
  },
  formData,
);

async function onSave(): Promise<void> {
  const isValid = await v$.value.$validate();
  if (!isValid) return;

  emit('save', {
    ...props.entry,
    bottomTime:
      typeof formData.bottomTime === 'number' ? formData.bottomTime : undefined,
    duration: formData.duration as number,
    entryTime: {
      date: dayjs(formData.entryTime).format('YYYY-MM-DDTHH:mm:ss'),
      timezone: formData.entryTimezone,
    },
    logNumber:
      typeof formData.logNumber === 'number' ? formData.logNumber : undefined,
    maxDepth: formData.maxDepth,
    notes: formData.notes,
    site: formData.site,
  });
}

function onRevert() {
  state.showConfirmRevert = true;
}

function onCancelRevert() {
  state.showConfirmRevert = false;
}

function onConfirmRevert() {
  Object.assign(formData, getFormDataFromProps(props));
  state.showConfirmRevert = false;
}

async function getNextAvailableLogNumber(): Promise<void> {
  await oops(async () => {
    const username = route.params.username;
    if (!username || typeof username !== 'string') return;

    const nextLogNumber = await client.logEntries.getNextAvailableLogNumber(
      username,
    );
    formData.logNumber = nextLogNumber;
  });
}

onBeforeMount(async () => {
  if (formData.logNumber === '') {
    await getNextAvailableLogNumber();
  }
});

<<<<<<< HEAD
function onUpdateAirEntry(update: EditEntryAirFormData, index: number) {
  formData.air[index] = update;
=======
function onCloseDiveSitePanel() {
  state.showSelectDiveSite = false;
}

function onOpenDiveSitePanel() {
  state.showSelectDiveSite = true;
}

function onSiteSelected(site: DiveSiteDTO) {
  formData.site = site;
  state.showSelectDiveSite = false;
>>>>>>> 7e33bca5
}
</script><|MERGE_RESOLUTION|>--- conflicted
+++ resolved
@@ -239,11 +239,7 @@
 </template>
 
 <script lang="ts" setup>
-<<<<<<< HEAD
-import { DepthDTO, LogEntryDTO, TankDTO } from '@bottomtime/api';
-=======
-import { DepthDTO, DiveSiteDTO, LogEntryDTO } from '@bottomtime/api';
->>>>>>> 7e33bca5
+import { DepthDTO, DiveSiteDTO, LogEntryDTO, TankDTO } from '@bottomtime/api';
 
 import { useVuelidate } from '@vuelidate/core';
 import { helpers, integer, required } from '@vuelidate/validators';
@@ -266,13 +262,10 @@
 import FormTextArea from '../common/form-text-area.vue';
 import FormTextBox from '../common/form-text-box.vue';
 import ConfirmDialog from '../dialog/confirm-dialog.vue';
-<<<<<<< HEAD
+import PreviewDiveSite from '../diveSites/preview-dive-site.vue';
+import SelectSite from '../diveSites/selectSite/select-site.vue';
 import EditEntryAirCollection from './edit-entry-air-collection.vue';
 import { EditEntryAirFormData } from './edit-entry-air-form-data';
-=======
-import PreviewDiveSite from '../diveSites/preview-dive-site.vue';
-import SelectSite from '../diveSites/selectSite/select-site.vue';
->>>>>>> 7e33bca5
 
 interface EditLogbookEntryProps {
   entry: LogEntryDTO;
@@ -293,11 +286,8 @@
   logNumber: string | number;
   maxDepth?: DepthDTO;
   notes: string;
-<<<<<<< HEAD
   air: EditEntryAirFormData[];
-=======
   site?: DiveSiteDTO;
->>>>>>> 7e33bca5
 }
 
 function getFormDataFromProps(props: EditLogbookEntryProps): LogEntryData {
@@ -311,7 +301,6 @@
     logNumber: props.entry.logNumber || '',
     maxDepth: props.entry.maxDepth ? { ...props.entry.maxDepth } : undefined,
     notes: props.entry.notes ?? '',
-<<<<<<< HEAD
     air:
       props.entry.air?.map((air) => ({
         startPressure: air.startPressure,
@@ -332,9 +321,7 @@
             }
           : undefined,
       })) ?? [],
-=======
     site: props.entry.site,
->>>>>>> 7e33bca5
   };
 }
 
@@ -453,10 +440,10 @@
   }
 });
 
-<<<<<<< HEAD
 function onUpdateAirEntry(update: EditEntryAirFormData, index: number) {
   formData.air[index] = update;
-=======
+}
+
 function onCloseDiveSitePanel() {
   state.showSelectDiveSite = false;
 }
@@ -468,6 +455,5 @@
 function onSiteSelected(site: DiveSiteDTO) {
   formData.site = site;
   state.showSelectDiveSite = false;
->>>>>>> 7e33bca5
 }
 </script>