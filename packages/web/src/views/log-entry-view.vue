--- conflicted
+++ resolved
@@ -7,7 +7,7 @@
       v-if="editMode"
       :entry="logEntries.currentEntry"
       :is-saving="state.isSaving"
-      :tanks="state.tanks"
+      :tanks="tanks.results.tanks"
       @save="onSave"
     />
     <ViewLogbookEntry v-else :entry="logEntries.currentEntry" />
@@ -16,7 +16,7 @@
 </template>
 
 <script lang="ts" setup>
-import { LogEntryDTO, TankDTO, UserRole } from '@bottomtime/api';
+import { LogEntryDTO, UserRole } from '@bottomtime/api';
 
 import dayjs from 'dayjs';
 import { computed, onServerPrefetch, reactive } from 'vue';
@@ -30,11 +30,10 @@
 import EditLogbookEntry from '../components/logbook/edit-logbook-entry.vue';
 import ViewLogbookEntry from '../components/logbook/view-logbook-entry.vue';
 import { useOops } from '../oops';
-import { useCurrentUser, useLogEntries, useToasts } from '../store';
+import { useCurrentUser, useLogEntries, useTanks, useToasts } from '../store';
 
 interface LogEntryViewState {
   isSaving: boolean;
-  tanks: TankDTO[];
 }
 
 const client = useClient();
@@ -42,11 +41,11 @@
 const logEntries = useLogEntries();
 const oops = useOops();
 const route = useRoute();
+const tanks = useTanks();
 const toasts = useToasts();
 
 const state = reactive<LogEntryViewState>({
   isSaving: false,
-  tanks: initialState?.tanks ?? [],
 });
 
 const title = computed(() =>
@@ -71,7 +70,6 @@
 ];
 
 onServerPrefetch(async () => {
-<<<<<<< HEAD
   await Promise.all([
     oops(
       async () => {
@@ -87,59 +85,29 @@
           route.params.entryId,
         );
 
-        state.entry = entry.toJSON();
+        logEntries.currentEntry = entry.toJSON();
       },
       {
         [403]: () => {
-          state.entry = undefined;
+          logEntries.currentEntry = null;
         },
         [404]: () => {
-          state.entry = undefined;
+          logEntries.currentEntry = null;
         },
       },
     ),
     oops(async () => {
       if (typeof route.params.username !== 'string') return;
 
-      const tanksResult = await client
-        .tanks(route.params.username)
-        .listTanks(true);
+      const tanksResult = await client.tanks.listTanks({
+        username: route.params.username,
+        includeSystem: true,
+      });
 
-      state.tanks = tanksResult.tanks.map((tank) => tank.toJSON());
+      tanks.results.tanks = tanksResult.tanks.map((tank) => tank.toJSON());
+      tanks.results.totalCount = tanksResult.totalCount;
     }),
   ]);
-
-  if (ctx) {
-    ctx.currentLogEntry = state.entry;
-    ctx.tanks = state.tanks;
-  }
-=======
-  await oops(
-    async () => {
-      if (
-        typeof route.params.entryId !== 'string' ||
-        typeof route.params.username !== 'string'
-      ) {
-        return;
-      }
-
-      const entry = await client.logEntries.getLogEntry(
-        route.params.username,
-        route.params.entryId,
-      );
-
-      logEntries.currentEntry = entry.toJSON();
-    },
-    {
-      [403]: () => {
-        logEntries.currentEntry = null;
-      },
-      [404]: () => {
-        logEntries.currentEntry = null;
-      },
-    },
-  );
->>>>>>> 044da9f2
 });
 
 async function onSave(data: LogEntryDTO): Promise<void> {
