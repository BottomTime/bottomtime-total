--- conflicted
+++ resolved
@@ -12,7 +12,7 @@
       v-if="profiles.currentProfile"
       :entry="state.entry"
       :is-saving="state.isSaving"
-      :tanks="state.tanks"
+      :tanks="tanks.results.tanks"
       @save="onSave"
     />
 
@@ -21,17 +21,7 @@
 </template>
 
 <script lang="ts" setup>
-<<<<<<< HEAD
-import {
-  LogBookSharing,
-  LogEntryDTO,
-  ProfileDTO,
-  TankDTO,
-  UserRole,
-} from '@bottomtime/api';
-=======
 import { LogBookSharing, LogEntryDTO, UserRole } from '@bottomtime/api';
->>>>>>> 044da9f2
 
 import { onServerPrefetch, reactive } from 'vue';
 import { useRoute } from 'vue-router';
@@ -45,12 +35,11 @@
 import EditLogbookEntry from '../components/logbook/edit-logbook-entry.vue';
 import { useLocation } from '../location';
 import { useOops } from '../oops';
-import { useCurrentUser, useProfiles } from '../store';
+import { useCurrentUser, useProfiles, useTanks } from '../store';
 
 interface NewLogEntryViewState {
   entry: LogEntryDTO;
   isSaving: boolean;
-  tanks: TankDTO[];
 }
 
 const client = useClient();
@@ -59,6 +48,7 @@
 const oops = useOops();
 const profiles = useProfiles();
 const route = useRoute();
+const tanks = useTanks();
 
 const Breadcrumbs: Breadcrumb[] = [
   {
@@ -87,59 +77,33 @@
     id: '',
   },
   isSaving: false,
-  tanks: initialState?.tanks ?? [],
 });
 
 onServerPrefetch(async () => {
-<<<<<<< HEAD
-  let profile: ProfileDTO | undefined;
-  let tanks: TankDTO[] = [];
-
   await Promise.all([
     oops(
       async () => {
         if (!currentUser.user) return;
-        profile = await client.users.getProfile(
+        profiles.currentProfile = await client.users.getProfile(
           route.params.username as string,
         );
       },
       {
         [404]: () => {
-          profile = undefined;
+          profiles.currentProfile = null;
         },
       },
     ),
     oops(async () => {
       if (!currentUser.user) return;
-      const tankResults = await client
-        .tanks(currentUser.user.username)
-        .listTanks(true);
-      tanks = tankResults.tanks.map((tank) => tank.toJSON());
+      const tankResults = await client.tanks.listTanks({
+        username: route.params.username as string,
+        includeSystem: true,
+      });
+      tanks.results.tanks = tankResults.tanks.map((tank) => tank.toJSON());
+      tanks.results.totalCount = tankResults.totalCount;
     }),
   ]);
-
-  state.currentProfile = profile;
-  state.tanks = tanks;
-
-  if (ctx) {
-    ctx.currentProfile = profile;
-    ctx.tanks = tanks;
-  }
-=======
-  await oops(
-    async () => {
-      if (!currentUser.user) return;
-      profiles.currentProfile = await client.users.getProfile(
-        route.params.username as string,
-      );
-    },
-    {
-      [404]: () => {
-        profiles.currentProfile = null;
-      },
-    },
-  );
->>>>>>> 044da9f2
 });
 
 async function onSave(data: LogEntryDTO): Promise<void> {
