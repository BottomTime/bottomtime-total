--- conflicted
+++ resolved
@@ -20,11 +20,7 @@
   UseGuards,
 } from '@nestjs/common';
 
-<<<<<<< HEAD
 import { AssertAuth } from '../auth';
-=======
-import { AssertAuth, CurrentUser } from '../auth';
->>>>>>> fe257c29
 import { AssertTargetUser, TargetUser, User } from '../users';
 import { ValidateIds } from '../validate-ids.guard';
 import { ZodValidator } from '../zod-validator';
