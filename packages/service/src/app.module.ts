--- conflicted
+++ resolved
@@ -3,11 +3,6 @@
 import { PassportModule } from '@nestjs/passport';
 import { TypeOrmModule } from '@nestjs/typeorm';
 
-<<<<<<< HEAD
-import { IConfigCatClient } from 'configcat-node';
-import Stripe from 'stripe';
-=======
->>>>>>> 20de802f
 import { DataSource, DataSourceOptions } from 'typeorm';
 
 import { AdminModule } from './admin';
@@ -25,60 +20,6 @@
 import { TanksModule } from './tanks/tanks.module';
 import { UsersModule } from './users';
 
-<<<<<<< HEAD
-export type ServerDependencies = {
-  configCatClient: IConfigCatClient;
-  dataSource: DataSourceOptions;
-  s3Client: S3Client;
-  sqsClient: SQSClient;
-  stripe: Stripe;
-};
-
-@Module({})
-export class AppModule {
-  static forRoot(deps: ServerDependencies): DynamicModule {
-    return {
-      module: AppModule,
-      imports: [
-        EventEmitterModule.forRoot(),
-        TypeOrmModule.forRootAsync({
-          useFactory: () => deps.dataSource,
-          dataSourceFactory: async (options?: DataSourceOptions) => {
-            const ds = new DataSource(options ?? deps.dataSource);
-            return await ds.initialize();
-          },
-        }),
-        PassportModule.register({
-          session: false,
-        }),
-        StorageModule.forRoot(deps.s3Client),
-        QueueModule.forRoot(deps.sqsClient, {
-          key: Queues.email,
-          queueUrl: Config.aws.sqs.emailQueueUrl,
-        }),
-
-        TypeOrmModule.forFeature([UserEntity, DiveSiteEntity, LogEntryEntity]),
-        FeaturesModule.forRoot(deps.configCatClient),
-        MembershipModule.forRoot(deps.stripe),
-
-        UsersModule,
-        AuthModule,
-
-        AlertsModule,
-        AdminModule,
-        FriendsModule,
-        DiveSitesModule,
-        DiveOperatorsModule,
-        LogEntriesModule,
-        TanksModule,
-      ],
-
-      providers: [AppService],
-      controllers: [AppController],
-    };
-  }
-}
-=======
 @Module({
   imports: [
     EventEmitterModule.forRoot(),
@@ -110,5 +51,4 @@
   providers: [AppService],
   controllers: [AppController],
 })
-export class AppModule {}
->>>>>>> 20de802f
+export class AppModule {}