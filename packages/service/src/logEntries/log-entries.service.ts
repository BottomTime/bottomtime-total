import {
  CreateOrUpdateLogEntryParamsDTO,
  ListLogEntriesParamsDTO,
} from '@bottomtime/api';

import { Inject, Injectable, Logger } from '@nestjs/common';
import { InjectRepository } from '@nestjs/typeorm';

import { Repository } from 'typeorm';
import { v4 as uuid } from 'uuid';

import { User } from '../auth';
<<<<<<< HEAD
import { LogEntryEntity } from '../data';
import { DiveSite } from '../diveSites';
=======
import { DiveSiteEntity, LogEntryEntity, UserEntity } from '../data';
import { DiveSite, DiveSitesService } from '../diveSites';
>>>>>>> 7e33bca5
import { DiveSiteSelectFields } from '../diveSites/dive-site-query-builder';
import { LogEntry } from './log-entry';
import { LogEntryFactory } from './log-entry-factory';
import {
  LogEntryAirSelectFields,
  LogEntryQueryBuilder,
} from './log-entry-query-builder';

export type CreateLogEntryOptions = Omit<
  CreateOrUpdateLogEntryParamsDTO,
  'site'
> & {
  owner: User;
  site?: DiveSite;
};

export type ListLogEntriesOptions = ListLogEntriesParamsDTO & {
  ownerId?: string;
};

export type ListLogEntriesResults = {
  logEntries: LogEntry[];
  totalCount: number;
};

@Injectable()
export class LogEntriesService {
  private readonly log = new Logger(LogEntriesService.name);

  constructor(
    @InjectRepository(LogEntryEntity)
    private readonly Entries: Repository<LogEntryEntity>,

    @Inject(LogEntryFactory)
    private readonly logEntryFactory: LogEntryFactory,
<<<<<<< HEAD
=======

    @Inject(DiveSitesService)
    private readonly diveSitesService: DiveSitesService,
>>>>>>> 7e33bca5
  ) {}

  async listLogEntries(
    options?: ListLogEntriesOptions,
  ): Promise<ListLogEntriesResults> {
    const query = new LogEntryQueryBuilder(this.Entries)
      .withDateRange(options?.startDate, options?.endDate)
      .withOwner(options?.ownerId)
      .withPagination(options?.skip, options?.limit)
      .withSortOrder(options?.sortBy, options?.sortOrder)
      .build();

    this.log.debug('Performing search for log entries...');
    this.log.verbose(query.getSql());

    const [entries, totalCount] = await query.getManyAndCount();

    return {
      logEntries: entries.map((entry) =>
        this.logEntryFactory.createLogEntry(entry),
      ),
      totalCount,
    };
  }

  async getLogEntry(
    entryId: string,
    ownerId?: string,
  ): Promise<LogEntry | undefined> {
    const query = this.Entries.createQueryBuilder()
      .from(LogEntryEntity, 'entries')
      .innerJoin('entries.owner', 'owners')
      .leftJoin('entries.site', 'sites')
      .leftJoin('sites.creator', 'site_creators')
      .leftJoin('entries.air', 'site_air')
      .where('entries.id = :id', { id: entryId })
      .select([
        'entries.id',
        'entries.logNumber',
        'entries.timestamp',
        'entries.entryTime',
        'entries.timezone',
        'entries.bottomTime',
        'entries.duration',
        'entries.maxDepth',
        'entries.maxDepthUnit',
        'entries.notes',
        'owners.id',
        'owners.username',
        'owners.memberSince',
        'owners.name',
        'owners.location',
        'owners.avatar',
        ...DiveSiteSelectFields,
        ...LogEntryAirSelectFields,
      ]);

    if (ownerId) {
      query.andWhere('owners.id = :ownerId', { ownerId });
    }

    this.log.debug(`Attempting to retrieve log entry with ID "${entryId}"...`);
    this.log.verbose(query.getSql());

    const data = await query.getOne();
    return data ? this.logEntryFactory.createLogEntry(data) : undefined;
  }

  async createLogEntry(options: CreateLogEntryOptions): Promise<LogEntry> {
    const data: LogEntryEntity = new LogEntryEntity();
    data.id = uuid();
    data.owner = options.owner.toEntity();

    const entry = this.logEntryFactory.createLogEntry(data);
    entry.entryTime = options.entryTime;
    entry.bottomTime = options.bottomTime;
    entry.duration = options.duration;
    entry.maxDepth = options.maxDepth;
    entry.notes = options.notes;
    entry.logNumber = options.logNumber;
    entry.site = options.site;
    if (options.air) entry.air = options.air;
    await entry.save();

    return entry;
  }

  async getNextAvailableLogNumber(ownerId: string): Promise<number> {
    // Need to use "any" here because TypeORM won't support keys for fields that are nullable. 😡
    /* eslint-disable-next-line @typescript-eslint/no-explicit-any */
    const max = await this.Entries.maximum('logNumber' as any, {
      owner: { id: ownerId },
    });

    if (max) return max + 1;
    else return 1;
  }

  async getRecentDiveSites(ownerId: string, count = 10): Promise<DiveSite[]> {
    const query = this.Entries.createQueryBuilder('entries')
      .innerJoinAndMapOne(
        'entries.site',
        DiveSiteEntity,
        'sites',
        'entries.siteId = sites.id',
      )
      .innerJoinAndMapOne(
        'sites.creator',
        UserEntity,
        'site_creators',
        'sites.creatorId = site_creators.id',
      )
      .where({
        owner: { id: ownerId },
      })
      .select(['sites.id AS "siteId"'])
      .orderBy('entries.createdAt', 'DESC')
      .limit(200);

    this.log.debug('Querying for most recently used dive site IDs...');
    this.log.verbose(query.getSql());

    const rawSiteIds = await query.getRawMany<{
      siteId: string;
    }>();

    const recentSiteIds = new Set<string>();
    for (const { siteId } of rawSiteIds) {
      recentSiteIds.add(siteId);
      if (recentSiteIds.size >= count) break;
    }

    const recentSites = await this.diveSitesService.getDiveSites(
      Array.from(recentSiteIds),
    );
    return recentSites;
  }
}<|MERGE_RESOLUTION|>--- conflicted
+++ resolved
@@ -10,13 +10,8 @@
 import { v4 as uuid } from 'uuid';
 
 import { User } from '../auth';
-<<<<<<< HEAD
-import { LogEntryEntity } from '../data';
-import { DiveSite } from '../diveSites';
-=======
 import { DiveSiteEntity, LogEntryEntity, UserEntity } from '../data';
 import { DiveSite, DiveSitesService } from '../diveSites';
->>>>>>> 7e33bca5
 import { DiveSiteSelectFields } from '../diveSites/dive-site-query-builder';
 import { LogEntry } from './log-entry';
 import { LogEntryFactory } from './log-entry-factory';
@@ -52,12 +47,9 @@
 
     @Inject(LogEntryFactory)
     private readonly logEntryFactory: LogEntryFactory,
-<<<<<<< HEAD
-=======
 
     @Inject(DiveSitesService)
     private readonly diveSitesService: DiveSitesService,
->>>>>>> 7e33bca5
   ) {}
 
   async listLogEntries(
