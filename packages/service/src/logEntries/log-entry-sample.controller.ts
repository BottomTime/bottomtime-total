--- conflicted
+++ resolved
@@ -1,6 +1,3 @@
-<<<<<<< HEAD
-import { Controller, Delete, Get, Post } from '@nestjs/common';
-=======
 import {
   LogEntrySampleDTO,
   LogEntrySampleSchema,
@@ -28,7 +25,6 @@
   TargetLogEntry,
 } from './assert-target-log-entry.guard';
 import { LogEntry } from './log-entry';
->>>>>>> 7e08f06c
 
 @Controller('api/users/:username/logbook/:entryId/samples')
 @UseGuards(
@@ -64,13 +60,6 @@
 
     const totalRecords = await entry.getSampleCount();
 
-<<<<<<< HEAD
-  @Post()
-  addSampleData() {}
-
-  @Delete()
-  clearSamples() {}
-=======
     return {
       addedRecords: samples.length,
       totalRecords,
@@ -85,5 +74,4 @@
     );
     await entry.clearSamples();
   }
->>>>>>> 7e08f06c
 }