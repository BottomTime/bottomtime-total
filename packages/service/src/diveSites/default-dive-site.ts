--- conflicted
+++ resolved
@@ -9,25 +9,7 @@
   UserDocument,
 } from '../data';
 import { DiveSite, DiveSiteCreator } from './interfaces';
-<<<<<<< HEAD
 import { Depth, GpsCoordinates } from '../common';
-import { assertValid } from '../helpers/validation';
-import { DiveSiteSchema } from './validation';
-
-const DiveSiteOptionalKeys: readonly string[] = [
-  'averageDifficulty',
-  'averageRating',
-  'description',
-  'depth',
-  'directions',
-  'gps',
-  'freeToDive',
-  'shoreAccess',
-  'reviews',
-];
-=======
-import { GpsCoordinates } from '../common';
->>>>>>> d9be24ea
 
 export class DefaultDiveSite implements DiveSite {
   private readonly sites: Collection<DiveSiteDocument>;
