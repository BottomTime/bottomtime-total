--- conflicted
+++ resolved
@@ -1,10 +1,7 @@
-<<<<<<< HEAD
-import { Depth, GpsCoordinates, Range } from '../common';
-=======
 import { z } from 'zod';
-import { GpsCoordinates } from '../common';
+
+import { Depth, GpsCoordinates } from '../common';
 import { SortOrder } from '../constants';
->>>>>>> d9be24ea
 import { User } from '../users';
 import { UsernameSchema } from '../data';
 
