import { INestApplication, ModuleMetadata } from '@nestjs/common';
import { HttpAdapterHost } from '@nestjs/core';
import { EventEmitterModule } from '@nestjs/event-emitter';
import { PassportModule } from '@nestjs/passport';
import { Test } from '@nestjs/testing';
import { TypeOrmModule } from '@nestjs/typeorm';

<<<<<<< HEAD
import path from 'path';
import Stripe from 'stripe';
=======
import cookieParser from 'cookie-parser';
import helmet from 'helmet';
import { DataSource, DataSourceOptions } from 'typeorm';
>>>>>>> 20de802f

import { AuthModule } from '../../src/auth';
import { JwtOrAnonAuthGuard } from '../../src/auth/strategies/jwt.strategy';
import { BunyanLoggerService } from '../../src/bunyan-logger-service';
import { GlobalErrorFilter } from '../../src/global-error-filter';
import { dataSource } from '../data-source';
import { Log } from './test-logger';

export type ProviderOverride = {
  provide: unknown;
  use: unknown;
};

export async function createTestApp(
  metadata: ModuleMetadata,
  ...providerOverrides: ProviderOverride[]
): Promise<INestApplication> {
<<<<<<< HEAD
  const app = await createApp(Log, async (): Promise<ServerDependencies> => {
    return {
      s3Client:
        deps.s3Client ??
        new S3Client({
          forcePathStyle: true,
          endpoint: 'http://localhost:4569/',
          region: 'us-east-1',
        }),
      sqsClient: deps.sqsClient ?? new SQSClient({ region: 'us-east-1' }),
      stripe: deps.stripe ?? new Stripe('sk_test_xxxxxx'),
      dataSource: deps.dataSource ?? {
        type: 'postgres',
        url: PostgresUri,
        entities: [path.resolve(__dirname, '../../src/data/**/*.entity.ts')],
=======
  const logService = new BunyanLoggerService(Log);

  const imports = [
    EventEmitterModule.forRoot(),
    TypeOrmModule.forRootAsync({
      useFactory() {
        return dataSource.options;
      },
      async dataSourceFactory(options?: DataSourceOptions) {
        const ds = new DataSource(options ?? dataSource.options);
        return await ds.initialize();
      },
    }),
    PassportModule.register({
      session: false,
    }),
    AuthModule,
  ];

  if (metadata.imports) {
    metadata.imports.splice(0, 0, ...imports);
  } else {
    metadata.imports = imports;
  }

  let moduleBuilder = await Test.createTestingModule(metadata);
  for (const override of providerOverrides) {
    moduleBuilder = moduleBuilder
      .overrideProvider(override.provide)
      .useValue(override.use);
  }

  const module = await moduleBuilder.compile();
  const app = await module.createNestApplication({
    cors: {
      origin(_origin, cb) {
        cb(null, true);
>>>>>>> 20de802f
      },
      credentials: true,
    },
    rawBody: true,
    logger: logService,
  });

  app.use(helmet());
  app.use(cookieParser());

  app.useGlobalGuards(new JwtOrAnonAuthGuard());

  const httpAdapterHost = app.get(HttpAdapterHost);
  app.useGlobalFilters(new GlobalErrorFilter(logService, httpAdapterHost));

  return await app.init();
}<|MERGE_RESOLUTION|>--- conflicted
+++ resolved
@@ -5,14 +5,9 @@
 import { Test } from '@nestjs/testing';
 import { TypeOrmModule } from '@nestjs/typeorm';
 
-<<<<<<< HEAD
-import path from 'path';
-import Stripe from 'stripe';
-=======
 import cookieParser from 'cookie-parser';
 import helmet from 'helmet';
 import { DataSource, DataSourceOptions } from 'typeorm';
->>>>>>> 20de802f
 
 import { AuthModule } from '../../src/auth';
 import { JwtOrAnonAuthGuard } from '../../src/auth/strategies/jwt.strategy';
@@ -30,23 +25,6 @@
   metadata: ModuleMetadata,
   ...providerOverrides: ProviderOverride[]
 ): Promise<INestApplication> {
-<<<<<<< HEAD
-  const app = await createApp(Log, async (): Promise<ServerDependencies> => {
-    return {
-      s3Client:
-        deps.s3Client ??
-        new S3Client({
-          forcePathStyle: true,
-          endpoint: 'http://localhost:4569/',
-          region: 'us-east-1',
-        }),
-      sqsClient: deps.sqsClient ?? new SQSClient({ region: 'us-east-1' }),
-      stripe: deps.stripe ?? new Stripe('sk_test_xxxxxx'),
-      dataSource: deps.dataSource ?? {
-        type: 'postgres',
-        url: PostgresUri,
-        entities: [path.resolve(__dirname, '../../src/data/**/*.entity.ts')],
-=======
   const logService = new BunyanLoggerService(Log);
 
   const imports = [
@@ -84,7 +62,6 @@
     cors: {
       origin(_origin, cb) {
         cb(null, true);
->>>>>>> 20de802f
       },
       credentials: true,
     },
