import {
  DepthUnit,
  LogEntrySortBy,
  PressureUnit,
  SortOrder,
  TankMaterial,
} from '@bottomtime/api';

import dayjs from 'dayjs';
import tz from 'dayjs/plugin/timezone';
import utc from 'dayjs/plugin/utc';
import fs from 'fs/promises';
import path from 'path';
import { Repository } from 'typeorm';

<<<<<<< HEAD
import { User } from '../../../src/auth';
import {
  DiveSiteEntity,
  LogEntryAirEntity,
  LogEntryEntity,
  UserEntity,
} from '../../../src/data';
import { DiveSiteFactory } from '../../../src/diveSites';
=======
import { DiveSiteEntity, LogEntryEntity, UserEntity } from '../../../src/data';
import { DiveSiteFactory, DiveSitesService } from '../../../src/diveSites';
>>>>>>> 50558073
import {
  CreateLogEntryOptions,
  LogEntriesService,
} from '../../../src/logEntries';
import { LogEntryAirUtils } from '../../../src/logEntries/log-entry-air-utils';
import { LogEntryFactory } from '../../../src/logEntries/log-entry-factory';
import { dataSource } from '../../data-source';
import TestDiveSiteData from '../../fixtures/dive-sites.json';
import TestLogEntryData from '../../fixtures/log-entries.json';
import TestUserData from '../../fixtures/user-search-data.json';
import { createDiveSiteFactory } from '../../utils/create-dive-site-factory';
import { parseDiveSiteJSON } from '../../utils/create-test-dive-site';
import {
  createTestLogEntry,
  parseLogEntryJSON,
} from '../../utils/create-test-log-entry';
import { parseUserJSON } from '../../utils/create-test-user';

dayjs.extend(tz);
dayjs.extend(utc);

describe('Log entries service', () => {
  let Entries: Repository<LogEntryEntity>;
  let EntriesAir: Repository<LogEntryAirEntity>;
  let Users: Repository<UserEntity>;
  let DiveSites: Repository<DiveSiteEntity>;
  let siteFactory: DiveSiteFactory;
<<<<<<< HEAD
  let entryFactory: LogEntryFactory;
=======
  let diveSitesService: DiveSitesService;
>>>>>>> 50558073
  let service: LogEntriesService;

  let ownerData: UserEntity[];
  let logEntryData: LogEntryEntity[];
  let airData: LogEntryAirEntity[];
  let diveSiteData: DiveSiteEntity[];

  beforeAll(() => {
    Entries = dataSource.getRepository(LogEntryEntity);
    EntriesAir = dataSource.getRepository(LogEntryAirEntity);
    Users = dataSource.getRepository(UserEntity);
    DiveSites = dataSource.getRepository(DiveSiteEntity);

    siteFactory = createDiveSiteFactory();
    entryFactory = new LogEntryFactory(Entries, EntriesAir, siteFactory);

<<<<<<< HEAD
    service = new LogEntriesService(Entries, entryFactory);
=======
    diveSitesService = new DiveSitesService(DiveSites, siteFactory);
    service = new LogEntriesService(
      Users,
      Entries,
      diveSitesService,
      siteFactory,
    );
>>>>>>> 50558073

    ownerData = TestUserData.slice(0, 4).map((data) => parseUserJSON(data));
    diveSiteData = TestDiveSiteData.map((site, i) =>
      parseDiveSiteJSON(site, ownerData[i % ownerData.length]),
    );
    logEntryData = TestLogEntryData.map((data, i) =>
      parseLogEntryJSON(
        {
          ...data,
          createdAt: dayjs(data.entryTime).utc().toDate(),
        },
        ownerData[i % ownerData.length],
        diveSiteData[i % diveSiteData.length],
      ),
    );

    airData = [];
    for (const entry of logEntryData) {
      if (entry.air) {
        for (let i = 0; i < entry.air.length; i++) {
          airData.push({
            ...entry.air[i],
            logEntry: { id: entry.id } as LogEntryEntity,
          });
        }
      }
    }
  });

  beforeEach(async () => {
    await Users.save(ownerData);
    await DiveSites.save(diveSiteData);
  });

  it.skip('will generate some sweet, sweet test data', async () => {
    const data = new Array<LogEntryEntity>(300);
    for (let i = 0; i < data.length; i++) {
      data[i] = createTestLogEntry(ownerData[i % 4]);
      data[i].owner = { id: data[i].owner.id } as UserEntity;
    }

    await fs.writeFile(
      path.resolve(__dirname, '../../fixtures/log-entries.json'),
      JSON.stringify(data, null, 2),
      'utf-8',
    );
  });

  describe('when creating a new log entry', () => {
    it('will create a new log entry with minimal options', async () => {
      const options: CreateLogEntryOptions = {
        owner: new User(Users, ownerData[0]),
        entryTime: {
          date: '2024-03-28T13:45:00',
          timezone: 'Europe/Amsterdam',
        },
        duration: 52,
      };

      const entry = await service.createLogEntry(options);
      expect(entry.id).toBeDefined();
      expect(entry.owner).toEqual({
        userId: ownerData[0].id,
        username: ownerData[0].username,
        memberSince: ownerData[0].memberSince,
        logBookSharing: ownerData[0].logBookSharing,
        name: ownerData[0].name,
        location: ownerData[0].location,
        avatar: ownerData[0].avatar,
      });
      expect(entry.entryTime).toEqual({
        date: '2024-03-28T13:45:00',
        timezone: 'Europe/Amsterdam',
      });
      expect(entry.duration).toEqual(options.duration);

      const saved = await Entries.findOneOrFail({
        where: { id: entry.id },
        relations: ['air', 'owner'],
      });
      expect(saved.entryTime).toEqual(entry.entryTime.date);
      expect(saved.timezone).toEqual(entry.entryTime.timezone);
      expect(saved.duration).toEqual(options.duration);
      expect(saved.owner.id).toEqual(ownerData[0].id);
      expect(saved.timestamp).toEqual(new Date('2024-03-28T12:45:00.000Z'));
      expect(saved.air).toHaveLength(0);
    });

    it('will create a new log entry with all options', async () => {
      const options: CreateLogEntryOptions = {
        owner: new User(Users, ownerData[0]),
        entryTime: {
          date: '2024-03-28T13:45:00',
          timezone: 'Europe/Amsterdam',
        },

        logNumber: 123,
        bottomTime: 48,
        duration: 52,
        maxDepth: {
          depth: 67,
          unit: DepthUnit.Feet,
        },
        notes: 'Great dive! Saw fish.',

        air: [
          {
            name: 'ornate parcel',
            material: TankMaterial.Steel,
            workingPressure: 3000,
            volume: 12,
            count: 1,
            startPressure: 3470,
            endPressure: 1210,
            pressureUnit: PressureUnit.PSI,
            o2Percent: 25.6,
          },
        ],
      };

      const entry = await service.createLogEntry(options);
      expect(entry.id).toBeDefined();
      expect(entry.logNumber).toEqual(options.logNumber);
      expect(entry.owner).toEqual({
        userId: ownerData[0].id,
        username: ownerData[0].username,
        memberSince: ownerData[0].memberSince,
        logBookSharing: ownerData[0].logBookSharing,
        name: ownerData[0].name,
        location: ownerData[0].location,
        avatar: ownerData[0].avatar,
      });
      expect(entry.entryTime).toEqual({
        date: '2024-03-28T13:45:00',
        timezone: 'Europe/Amsterdam',
      });
      expect(entry.bottomTime).toEqual(options.bottomTime);
      expect(entry.duration).toEqual(options.duration);
      expect(entry.maxDepth).toEqual({
        depth: 67,
        unit: DepthUnit.Feet,
      });
      expect(entry.notes).toEqual(options.notes);
      expect(entry.air).toEqual(options.air);

      const saved = await Entries.findOneOrFail({
        where: { id: entry.id },
        relations: ['air', 'owner'],
      });
      expect(saved.logNumber).toEqual(options.logNumber);
      expect(saved.entryTime).toEqual(options.entryTime.date);
      expect(saved.timezone).toEqual(options.entryTime.timezone);
      expect(saved.owner.id).toEqual(ownerData[0].id);
      expect(saved.timestamp).toEqual(new Date('2024-03-28T12:45:00.000Z'));
      expect(saved.bottomTime).toEqual(options.bottomTime);
      expect(saved.duration).toEqual(options.duration);
      expect(saved.maxDepth).toEqual(options.maxDepth!.depth);
      expect(saved.maxDepthUnit).toEqual(options.maxDepth!.unit);
      expect(saved.notes).toEqual(options.notes);
      expect(saved.air).toEqual(
        options.air!.map((tank, index) => ({
          ...LogEntryAirUtils.dtoToEntity(tank),
          id: saved.air![index].id,
          ordinal: index,
        })),
      );
    });

    it('will create a new log entry with a dive site attached', async () => {
      const options: CreateLogEntryOptions = {
        owner: new User(Users, ownerData[0]),
        entryTime: {
          date: '2024-03-28T13:45:00',
          timezone: 'Europe/Amsterdam',
        },
        site: siteFactory.createDiveSite(diveSiteData[2]),
        duration: 52,
      };

      const entry = await service.createLogEntry(options);
      expect(entry.id).toBeDefined();
      expect(entry.owner).toEqual({
        userId: ownerData[0].id,
        username: ownerData[0].username,
        memberSince: ownerData[0].memberSince,
        logBookSharing: ownerData[0].logBookSharing,
        name: ownerData[0].name,
        location: ownerData[0].location,
        avatar: ownerData[0].avatar,
      });
      expect(entry.entryTime).toEqual({
        date: '2024-03-28T13:45:00',
        timezone: 'Europe/Amsterdam',
      });
      expect(entry.duration).toEqual(options.duration);
      expect(entry.site?.id).toEqual(diveSiteData[2].id);

      const saved = await Entries.findOneOrFail({
        where: { id: entry.id },
        relations: ['owner', 'site'],
      });
      expect(saved.entryTime).toEqual(entry.entryTime.date);
      expect(saved.timezone).toEqual(entry.entryTime.timezone);
      expect(saved.duration).toEqual(options.duration);
      expect(saved.owner.id).toEqual(ownerData[0].id);
      expect(saved.timestamp).toEqual(new Date('2024-03-28T12:45:00.000Z'));
      expect(saved.site?.id).toEqual(diveSiteData[2].id);
    });
  });

  describe('when retrieving a single log entry', () => {
    it('will return the requested log entry', async () => {
      const data = logEntryData[1];
      data.site = diveSiteData[5];
      await Entries.save(data);
      await EntriesAir.save(
        data.air!.map((tank) => ({
          ...tank,
          logEntry: { id: data.id } as LogEntryEntity,
        })),
      );
      const result = (await service.getLogEntry(data.id))!;

      expect(result).toBeDefined();
      expect(result.id).toEqual(data.id);
      expect(result.logNumber).toEqual(data.logNumber);
      expect(result.bottomTime).toEqual(data.bottomTime);
      expect(result.duration).toEqual(data.duration);
      expect(result.maxDepth).toEqual({
        depth: data.maxDepth!,
        unit: data.maxDepthUnit!,
      });
      expect(result.notes).toEqual(data.notes);
      expect(result.entryTime).toEqual({
        date: data.entryTime,
        timezone: data.timezone,
      });
      expect(result.owner).toEqual({
        userId: data.owner.id,
        username: data.owner.username,
        memberSince: data.owner.memberSince,
        logBookSharing: data.owner.logBookSharing,
        name: data.owner.name,
        location: data.owner.location,
        avatar: data.owner.avatar,
      });
      expect(result.site?.name).toEqual(diveSiteData[5].name);
      expect(result.air).toEqual(data.air?.map(LogEntryAirUtils.entityToDTO));
    });

    it('will return undefined if the log entry does not exist', async () => {
      const result = await service.getLogEntry(
        '02658f6f-92e5-468d-baee-198bbf152044',
      );
      expect(result).toBeUndefined();
    });

    it('will retrieve a log entry belonging to a specific user', async () => {
      const data = logEntryData[1];
      await Entries.save(data);
      await EntriesAir.save(
        data.air!.map((tank) => ({
          ...tank,
          logEntry: { id: data.id } as LogEntryEntity,
        })),
      );
      const result = (await service.getLogEntry(data.id, ownerData[1].id))!;

      expect(result).toBeDefined();
      expect(result.id).toEqual(data.id);
      expect(result.logNumber).toEqual(data.logNumber);
      expect(result.bottomTime).toEqual(data.bottomTime);
      expect(result.duration).toEqual(data.duration);
      expect(result.maxDepth).toEqual({
        depth: data.maxDepth!,
        unit: data.maxDepthUnit!,
      });
      expect(result.notes).toEqual(data.notes);
      expect(result.entryTime).toEqual({
        date: data.entryTime,
        timezone: data.timezone,
      });
      expect(result.owner).toEqual({
        userId: data.owner.id,
        username: data.owner.username,
        memberSince: data.owner.memberSince,
        logBookSharing: data.owner.logBookSharing,
        name: data.owner.name,
        location: data.owner.location,
        avatar: data.owner.avatar,
      });
      expect(result.air).toEqual(data.air?.map(LogEntryAirUtils.entityToDTO));
    });

    it('will return undefined if the indicated log entry does not belong to the specified user', async () => {
      const data = logEntryData[0];
      await Entries.save(data);
      const result = await service.getLogEntry(data.id, ownerData[1].id);
      expect(result).toBeUndefined();
    });
  });

  describe('when listing log entries', () => {
    beforeEach(async () => {
      await Entries.save(logEntryData);
      await EntriesAir.save(airData);
    });

    it('will perform a basic search', async () => {
      const results = await service.listLogEntries();

      expect(results.totalCount).toBe(logEntryData.length);
      expect(results.logEntries).toHaveLength(50);

      expect(
        results.logEntries.map((entry) => ({
          id: entry.id,
          entryTime: entry.entryTime,
          site: entry.site?.name,
          air: entry.air,
        })),
      ).toMatchSnapshot();
    });

    it('will perform a search with pagination', async () => {
      const results = await service.listLogEntries({ skip: 50, limit: 10 });

      expect(results.totalCount).toBe(logEntryData.length);
      expect(results.logEntries).toHaveLength(10);

      expect(
        results.logEntries.map((entry) => ({
          id: entry.id,
          entryTime: entry.entryTime,
          site: entry.site?.name,
        })),
      ).toMatchSnapshot();
    });

    [
      { sortBy: LogEntrySortBy.EntryTime, sortOrder: SortOrder.Ascending },
      { sortBy: LogEntrySortBy.EntryTime, sortOrder: SortOrder.Descending },
    ].forEach(({ sortBy, sortOrder }) => {
      it(`will sort log entries by "${sortBy}" in "${sortOrder}" order`, async () => {
        const results = await service.listLogEntries({
          sortBy,
          sortOrder,
          limit: 10,
        });

        expect(results.totalCount).toBe(logEntryData.length);
        expect(results.logEntries).toHaveLength(10);

        expect(
          results.logEntries.map((entry) => ({
            id: entry.id,
            entryTime: entry.entryTime,
            site: entry.site?.name,
          })),
        ).toMatchSnapshot();
      });
    });

    it('will perform a search for log entries belonging to a specific diver', async () => {
      const results = await service.listLogEntries({
        ownerId: ownerData[0].id,
        limit: 20,
      });

      expect(results.totalCount).toBe(75);
      expect(results.logEntries).toHaveLength(20);

      expect(
        results.logEntries.map((entry) => ({
          id: entry.id,
          owner: entry.owner.username,
          entryTime: entry.entryTime,
          site: entry.site?.name,
        })),
      ).toMatchSnapshot();
    });

    [
      {
        name: 'between a start date and end date',
        start: new Date('2023-09-01T00:00:00.000Z'),
        end: new Date('2023-10-01T00:00:00.000Z'),
        expectedTotal: 8,
        expectedLength: 8,
      },
      {
        name: 'after a start date',
        start: new Date('2023-09-01T00:00:00.000Z'),
        end: undefined,
        expectedTotal: 69,
        expectedLength: 15,
      },
      {
        name: 'before an end date',
        start: undefined,
        end: new Date('2023-10-01T00:00:00.000Z'),
        expectedTotal: 239,
        expectedLength: 15,
      },
    ].forEach(({ name, start, end, expectedTotal, expectedLength }) => {
      it(`will perform a search for log entries ${name}`, async () => {
        const results = await service.listLogEntries({
          startDate: start,
          endDate: end,
          limit: 15,
        });

        expect(results.totalCount).toBe(expectedTotal);
        expect(results.logEntries).toHaveLength(expectedLength);

        expect(
          results.logEntries.map((entry) => ({
            id: entry.id,
            entryTime: entry.entryTime,
            site: entry.site?.name,
          })),
        ).toMatchSnapshot();
      });
    });
  });

  describe('when determining the next available log number for a user', () => {
    it('will return the next available log number', async () => {
      const owner = ownerData[0];
      const entries = [
        createTestLogEntry(owner, { logNumber: 12 }),
        createTestLogEntry(owner, { logNumber: 56 }),
        createTestLogEntry(owner, { logNumber: 34 }),
        createTestLogEntry(owner, { logNumber: null }),
        createTestLogEntry(owner, { logNumber: 1 }),
        createTestLogEntry(ownerData[1], { logNumber: 999 }),
      ];
      entries[3].logNumber = null;
      await Entries.save(entries);
      await expect(service.getNextAvailableLogNumber(owner.id)).resolves.toBe(
        57,
      );
    });

    it('will return "1" as the next available log number if the user has no numbered logs', async () => {
      await expect(
        service.getNextAvailableLogNumber(ownerData[0].id),
      ).resolves.toBe(1);
    });
  });

  describe('when listing recent dive sites', () => {
    it('will return an empty list if user has no entries', async () => {
      await expect(
        service.getRecentDiveSites(ownerData[0].id),
      ).resolves.toHaveLength(0);
    });

    it('will return a distinct list of the most recently used dive sites', async () => {
      await Entries.save(logEntryData);
      const results = await service.getRecentDiveSites(ownerData[0].id, 12);
      expect(results).toHaveLength(12);
      expect(
        results.map((site) => ({ id: site.id, name: site.name })),
      ).toMatchSnapshot();
    });
  });
});<|MERGE_RESOLUTION|>--- conflicted
+++ resolved
@@ -13,7 +13,6 @@
 import path from 'path';
 import { Repository } from 'typeorm';
 
-<<<<<<< HEAD
 import { User } from '../../../src/auth';
 import {
   DiveSiteEntity,
@@ -21,11 +20,7 @@
   LogEntryEntity,
   UserEntity,
 } from '../../../src/data';
-import { DiveSiteFactory } from '../../../src/diveSites';
-=======
-import { DiveSiteEntity, LogEntryEntity, UserEntity } from '../../../src/data';
 import { DiveSiteFactory, DiveSitesService } from '../../../src/diveSites';
->>>>>>> 50558073
 import {
   CreateLogEntryOptions,
   LogEntriesService,
@@ -53,11 +48,8 @@
   let Users: Repository<UserEntity>;
   let DiveSites: Repository<DiveSiteEntity>;
   let siteFactory: DiveSiteFactory;
-<<<<<<< HEAD
   let entryFactory: LogEntryFactory;
-=======
   let diveSitesService: DiveSitesService;
->>>>>>> 50558073
   let service: LogEntriesService;
 
   let ownerData: UserEntity[];
@@ -74,17 +66,8 @@
     siteFactory = createDiveSiteFactory();
     entryFactory = new LogEntryFactory(Entries, EntriesAir, siteFactory);
 
-<<<<<<< HEAD
-    service = new LogEntriesService(Entries, entryFactory);
-=======
     diveSitesService = new DiveSitesService(DiveSites, siteFactory);
-    service = new LogEntriesService(
-      Users,
-      Entries,
-      diveSitesService,
-      siteFactory,
-    );
->>>>>>> 50558073
+    service = new LogEntriesService(Entries, entryFactory, diveSitesService);
 
     ownerData = TestUserData.slice(0, 4).map((data) => parseUserJSON(data));
     diveSiteData = TestDiveSiteData.map((site, i) =>
