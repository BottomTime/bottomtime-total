import {
  DepthUnit,
  LogEntrySortBy,
  PressureUnit,
  SortOrder,
  TankMaterial,
} from '@bottomtime/api';

import dayjs from 'dayjs';
import tz from 'dayjs/plugin/timezone';
import utc from 'dayjs/plugin/utc';
import fs from 'fs/promises';
import path from 'path';
import { Repository } from 'typeorm';

import { User } from '../../../src/auth';
import {
  DiveSiteEntity,
  LogEntryAirEntity,
  LogEntryEntity,
  UserEntity,
} from '../../../src/data';
<<<<<<< HEAD
import { DiveSiteFactory } from '../../../src/diveSites';
=======
import { DiveSiteFactory, DiveSitesService } from '../../../src/diveSites';
>>>>>>> 7e33bca5
import {
  CreateLogEntryOptions,
  LogEntriesService,
} from '../../../src/logEntries';
import { LogEntryAirUtils } from '../../../src/logEntries/log-entry-air-utils';
import { LogEntryFactory } from '../../../src/logEntries/log-entry-factory';
import { dataSource } from '../../data-source';
import TestDiveSiteData from '../../fixtures/dive-sites.json';
import TestLogEntryData from '../../fixtures/log-entries.json';
import TestUserData from '../../fixtures/user-search-data.json';
import { createDiveSiteFactory } from '../../utils/create-dive-site-factory';
import { parseDiveSiteJSON } from '../../utils/create-test-dive-site';
import {
  createTestLogEntry,
  parseLogEntryJSON,
} from '../../utils/create-test-log-entry';
import { parseUserJSON } from '../../utils/create-test-user';

dayjs.extend(tz);
dayjs.extend(utc);

describe('Log entries service', () => {
  let Entries: Repository<LogEntryEntity>;
  let EntriesAir: Repository<LogEntryAirEntity>;
  let Users: Repository<UserEntity>;
  let DiveSites: Repository<DiveSiteEntity>;
  let siteFactory: DiveSiteFactory;
  let entryFactory: LogEntryFactory;
<<<<<<< HEAD
=======
  let diveSitesService: DiveSitesService;
>>>>>>> 7e33bca5
  let service: LogEntriesService;

  let ownerData: UserEntity[];
  let logEntryData: LogEntryEntity[];
  let airData: LogEntryAirEntity[];
  let diveSiteData: DiveSiteEntity[];

  beforeAll(() => {
    Entries = dataSource.getRepository(LogEntryEntity);
    EntriesAir = dataSource.getRepository(LogEntryAirEntity);
    Users = dataSource.getRepository(UserEntity);
    DiveSites = dataSource.getRepository(DiveSiteEntity);

    siteFactory = createDiveSiteFactory();
    entryFactory = new LogEntryFactory(Entries, EntriesAir, siteFactory);

<<<<<<< HEAD
    service = new LogEntriesService(Entries, entryFactory);
=======
    diveSitesService = new DiveSitesService(DiveSites, siteFactory);
    service = new LogEntriesService(Entries, entryFactory, diveSitesService);
>>>>>>> 7e33bca5

    ownerData = TestUserData.slice(0, 4).map((data) => parseUserJSON(data));
    diveSiteData = TestDiveSiteData.map((site, i) =>
      parseDiveSiteJSON(site, ownerData[i % ownerData.length]),
    );
    logEntryData = TestLogEntryData.map((data, i) =>
      parseLogEntryJSON(
        {
          ...data,
          createdAt: dayjs(data.entryTime).utc().toDate(),
        },
        ownerData[i % ownerData.length],
        diveSiteData[i % diveSiteData.length],
      ),
    );

    airData = [];
    for (const entry of logEntryData) {
      if (entry.air) {
        for (let i = 0; i < entry.air.length; i++) {
          airData.push({
            ...entry.air[i],
            logEntry: { id: entry.id } as LogEntryEntity,
          });
        }
      }
    }
  });

  beforeEach(async () => {
    await Users.save(ownerData);
    await DiveSites.save(diveSiteData);
  });

  it.skip('will generate some sweet, sweet test data', async () => {
    const data = new Array<LogEntryEntity>(300);
    for (let i = 0; i < data.length; i++) {
      data[i] = createTestLogEntry(ownerData[i % 4]);
      data[i].owner = { id: data[i].owner.id } as UserEntity;
    }

    await fs.writeFile(
      path.resolve(__dirname, '../../fixtures/log-entries.json'),
      JSON.stringify(data, null, 2),
      'utf-8',
    );
  });

  describe('when creating a new log entry', () => {
    it('will create a new log entry with minimal options', async () => {
      const options: CreateLogEntryOptions = {
        owner: new User(Users, ownerData[0]),
        entryTime: {
          date: '2024-03-28T13:45:00',
          timezone: 'Europe/Amsterdam',
        },
        duration: 52,
      };

      const entry = await service.createLogEntry(options);
      expect(entry.id).toBeDefined();
      expect(entry.owner).toEqual({
        userId: ownerData[0].id,
        username: ownerData[0].username,
        memberSince: ownerData[0].memberSince,
        logBookSharing: ownerData[0].logBookSharing,
        name: ownerData[0].name,
        location: ownerData[0].location,
        avatar: ownerData[0].avatar,
      });
      expect(entry.entryTime).toEqual({
        date: '2024-03-28T13:45:00',
        timezone: 'Europe/Amsterdam',
      });
      expect(entry.duration).toEqual(options.duration);

      const saved = await Entries.findOneOrFail({
        where: { id: entry.id },
        relations: ['air', 'owner'],
      });
      expect(saved.entryTime).toEqual(entry.entryTime.date);
      expect(saved.timezone).toEqual(entry.entryTime.timezone);
      expect(saved.duration).toEqual(options.duration);
      expect(saved.owner.id).toEqual(ownerData[0].id);
      expect(saved.timestamp).toEqual(new Date('2024-03-28T12:45:00.000Z'));
      expect(saved.air).toHaveLength(0);
    });

    it('will create a new log entry with all options', async () => {
      const options: CreateLogEntryOptions = {
        owner: new User(Users, ownerData[0]),
        entryTime: {
          date: '2024-03-28T13:45:00',
          timezone: 'Europe/Amsterdam',
        },

        logNumber: 123,
        bottomTime: 48,
        duration: 52,
        maxDepth: {
          depth: 67,
          unit: DepthUnit.Feet,
        },
        notes: 'Great dive! Saw fish.',

        air: [
          {
            name: 'ornate parcel',
            material: TankMaterial.Steel,
            workingPressure: 3000,
            volume: 12,
            count: 1,
            startPressure: 3470,
            endPressure: 1210,
            pressureUnit: PressureUnit.PSI,
            o2Percent: 25.6,
          },
        ],
      };

      const entry = await service.createLogEntry(options);
      expect(entry.id).toBeDefined();
      expect(entry.logNumber).toEqual(options.logNumber);
      expect(entry.owner).toEqual({
        userId: ownerData[0].id,
        username: ownerData[0].username,
        memberSince: ownerData[0].memberSince,
        logBookSharing: ownerData[0].logBookSharing,
        name: ownerData[0].name,
        location: ownerData[0].location,
        avatar: ownerData[0].avatar,
      });
      expect(entry.entryTime).toEqual({
        date: '2024-03-28T13:45:00',
        timezone: 'Europe/Amsterdam',
      });
      expect(entry.bottomTime).toEqual(options.bottomTime);
      expect(entry.duration).toEqual(options.duration);
      expect(entry.maxDepth).toEqual({
        depth: 67,
        unit: DepthUnit.Feet,
      });
      expect(entry.notes).toEqual(options.notes);
      expect(entry.air).toEqual(options.air);

      const saved = await Entries.findOneOrFail({
        where: { id: entry.id },
        relations: ['air', 'owner'],
      });
      expect(saved.logNumber).toEqual(options.logNumber);
      expect(saved.entryTime).toEqual(options.entryTime.date);
      expect(saved.timezone).toEqual(options.entryTime.timezone);
      expect(saved.owner.id).toEqual(ownerData[0].id);
      expect(saved.timestamp).toEqual(new Date('2024-03-28T12:45:00.000Z'));
      expect(saved.bottomTime).toEqual(options.bottomTime);
      expect(saved.duration).toEqual(options.duration);
      expect(saved.maxDepth).toEqual(options.maxDepth!.depth);
      expect(saved.maxDepthUnit).toEqual(options.maxDepth!.unit);
      expect(saved.notes).toEqual(options.notes);
      expect(saved.air).toEqual(
        options.air!.map((tank, index) => ({
          ...LogEntryAirUtils.dtoToEntity(tank),
          id: saved.air![index].id,
          ordinal: index,
        })),
      );
    });

    it('will create a new log entry with a dive site attached', async () => {
      const options: CreateLogEntryOptions = {
        owner: new User(Users, ownerData[0]),
        entryTime: {
          date: '2024-03-28T13:45:00',
          timezone: 'Europe/Amsterdam',
        },
        site: siteFactory.createDiveSite(diveSiteData[2]),
        duration: 52,
      };

      const entry = await service.createLogEntry(options);
      expect(entry.id).toBeDefined();
      expect(entry.owner).toEqual({
        userId: ownerData[0].id,
        username: ownerData[0].username,
        memberSince: ownerData[0].memberSince,
        logBookSharing: ownerData[0].logBookSharing,
        name: ownerData[0].name,
        location: ownerData[0].location,
        avatar: ownerData[0].avatar,
      });
      expect(entry.entryTime).toEqual({
        date: '2024-03-28T13:45:00',
        timezone: 'Europe/Amsterdam',
      });
      expect(entry.duration).toEqual(options.duration);
      expect(entry.site?.id).toEqual(diveSiteData[2].id);

      const saved = await Entries.findOneOrFail({
        where: { id: entry.id },
        relations: ['owner', 'site'],
      });
      expect(saved.entryTime).toEqual(entry.entryTime.date);
      expect(saved.timezone).toEqual(entry.entryTime.timezone);
      expect(saved.duration).toEqual(options.duration);
      expect(saved.owner.id).toEqual(ownerData[0].id);
      expect(saved.timestamp).toEqual(new Date('2024-03-28T12:45:00.000Z'));
      expect(saved.site?.id).toEqual(diveSiteData[2].id);
    });
  });

  describe('when retrieving a single log entry', () => {
    it('will return the requested log entry', async () => {
      const data = logEntryData[1];
      data.site = diveSiteData[5];
      await Entries.save(data);
      await EntriesAir.save(
        data.air!.map((tank) => ({
          ...tank,
          logEntry: { id: data.id } as LogEntryEntity,
        })),
      );
      const result = (await service.getLogEntry(data.id))!;

      expect(result).toBeDefined();
      expect(result.id).toEqual(data.id);
      expect(result.logNumber).toEqual(data.logNumber);
      expect(result.bottomTime).toEqual(data.bottomTime);
      expect(result.duration).toEqual(data.duration);
      expect(result.maxDepth).toEqual({
        depth: data.maxDepth!,
        unit: data.maxDepthUnit!,
      });
      expect(result.notes).toEqual(data.notes);
      expect(result.entryTime).toEqual({
        date: data.entryTime,
        timezone: data.timezone,
      });
      expect(result.owner).toEqual({
        userId: data.owner.id,
        username: data.owner.username,
        memberSince: data.owner.memberSince,
        logBookSharing: data.owner.logBookSharing,
        name: data.owner.name,
        location: data.owner.location,
        avatar: data.owner.avatar,
      });
      expect(result.site?.name).toEqual(diveSiteData[5].name);
      expect(result.air).toEqual(data.air?.map(LogEntryAirUtils.entityToDTO));
    });

    it('will return undefined if the log entry does not exist', async () => {
      const result = await service.getLogEntry(
        '02658f6f-92e5-468d-baee-198bbf152044',
      );
      expect(result).toBeUndefined();
    });

    it('will retrieve a log entry belonging to a specific user', async () => {
      const data = logEntryData[1];
      await Entries.save(data);
      await EntriesAir.save(
        data.air!.map((tank) => ({
          ...tank,
          logEntry: { id: data.id } as LogEntryEntity,
        })),
      );
      const result = (await service.getLogEntry(data.id, ownerData[1].id))!;

      expect(result).toBeDefined();
      expect(result.id).toEqual(data.id);
      expect(result.logNumber).toEqual(data.logNumber);
      expect(result.bottomTime).toEqual(data.bottomTime);
      expect(result.duration).toEqual(data.duration);
      expect(result.maxDepth).toEqual({
        depth: data.maxDepth!,
        unit: data.maxDepthUnit!,
      });
      expect(result.notes).toEqual(data.notes);
      expect(result.entryTime).toEqual({
        date: data.entryTime,
        timezone: data.timezone,
      });
      expect(result.owner).toEqual({
        userId: data.owner.id,
        username: data.owner.username,
        memberSince: data.owner.memberSince,
        logBookSharing: data.owner.logBookSharing,
        name: data.owner.name,
        location: data.owner.location,
        avatar: data.owner.avatar,
      });
      expect(result.air).toEqual(data.air?.map(LogEntryAirUtils.entityToDTO));
    });

    it('will return undefined if the indicated log entry does not belong to the specified user', async () => {
      const data = logEntryData[0];
      await Entries.save(data);
      const result = await service.getLogEntry(data.id, ownerData[1].id);
      expect(result).toBeUndefined();
    });
  });

  describe('when listing log entries', () => {
    beforeEach(async () => {
      await Entries.save(logEntryData);
      await EntriesAir.save(airData);
    });

    it('will perform a basic search', async () => {
      const results = await service.listLogEntries();

      expect(results.totalCount).toBe(logEntryData.length);
      expect(results.logEntries).toHaveLength(50);

      expect(
        results.logEntries.map((entry) => ({
          id: entry.id,
          entryTime: entry.entryTime,
          site: entry.site?.name,
          air: entry.air,
        })),
      ).toMatchSnapshot();
    });

    it('will perform a search with pagination', async () => {
      const results = await service.listLogEntries({ skip: 50, limit: 10 });

      expect(results.totalCount).toBe(logEntryData.length);
      expect(results.logEntries).toHaveLength(10);

      expect(
        results.logEntries.map((entry) => ({
          id: entry.id,
          entryTime: entry.entryTime,
          site: entry.site?.name,
        })),
      ).toMatchSnapshot();
    });

    [
      { sortBy: LogEntrySortBy.EntryTime, sortOrder: SortOrder.Ascending },
      { sortBy: LogEntrySortBy.EntryTime, sortOrder: SortOrder.Descending },
    ].forEach(({ sortBy, sortOrder }) => {
      it(`will sort log entries by "${sortBy}" in "${sortOrder}" order`, async () => {
        const results = await service.listLogEntries({
          sortBy,
          sortOrder,
          limit: 10,
        });

        expect(results.totalCount).toBe(logEntryData.length);
        expect(results.logEntries).toHaveLength(10);

        expect(
          results.logEntries.map((entry) => ({
            id: entry.id,
            entryTime: entry.entryTime,
            site: entry.site?.name,
          })),
        ).toMatchSnapshot();
      });
    });

    it('will perform a search for log entries belonging to a specific diver', async () => {
      const results = await service.listLogEntries({
        ownerId: ownerData[0].id,
        limit: 20,
      });

      expect(results.totalCount).toBe(75);
      expect(results.logEntries).toHaveLength(20);

      expect(
        results.logEntries.map((entry) => ({
          id: entry.id,
          owner: entry.owner.username,
          entryTime: entry.entryTime,
          site: entry.site?.name,
        })),
      ).toMatchSnapshot();
    });

    [
      {
        name: 'between a start date and end date',
        start: new Date('2023-09-01T00:00:00.000Z'),
        end: new Date('2023-10-01T00:00:00.000Z'),
        expectedTotal: 8,
        expectedLength: 8,
      },
      {
        name: 'after a start date',
        start: new Date('2023-09-01T00:00:00.000Z'),
        end: undefined,
        expectedTotal: 69,
        expectedLength: 15,
      },
      {
        name: 'before an end date',
        start: undefined,
        end: new Date('2023-10-01T00:00:00.000Z'),
        expectedTotal: 239,
        expectedLength: 15,
      },
    ].forEach(({ name, start, end, expectedTotal, expectedLength }) => {
      it(`will perform a search for log entries ${name}`, async () => {
        const results = await service.listLogEntries({
          startDate: start,
          endDate: end,
          limit: 15,
        });

        expect(results.totalCount).toBe(expectedTotal);
        expect(results.logEntries).toHaveLength(expectedLength);

        expect(
          results.logEntries.map((entry) => ({
            id: entry.id,
            entryTime: entry.entryTime,
            site: entry.site?.name,
          })),
        ).toMatchSnapshot();
      });
    });
  });

  describe('when determining the next available log number for a user', () => {
    it('will return the next available log number', async () => {
      const owner = ownerData[0];
      const entries = [
        createTestLogEntry(owner, { logNumber: 12 }),
        createTestLogEntry(owner, { logNumber: 56 }),
        createTestLogEntry(owner, { logNumber: 34 }),
        createTestLogEntry(owner, { logNumber: null }),
        createTestLogEntry(owner, { logNumber: 1 }),
        createTestLogEntry(ownerData[1], { logNumber: 999 }),
      ];
      entries[3].logNumber = null;
      await Entries.save(entries);
      await expect(service.getNextAvailableLogNumber(owner.id)).resolves.toBe(
        57,
      );
    });

    it('will return "1" as the next available log number if the user has no numbered logs', async () => {
      await expect(
        service.getNextAvailableLogNumber(ownerData[0].id),
      ).resolves.toBe(1);
    });
  });

  describe('when listing recent dive sites', () => {
    it('will return an empty list if user has no entries', async () => {
      await expect(
        service.getRecentDiveSites(ownerData[0].id),
      ).resolves.toHaveLength(0);
    });

    it('will return a distinct list of the most recently used dive sites', async () => {
      await Entries.save(logEntryData);
      const results = await service.getRecentDiveSites(ownerData[0].id, 12);
      expect(results).toHaveLength(12);
      expect(
        results.map((site) => ({ id: site.id, name: site.name })),
      ).toMatchSnapshot();
    });
  });
});<|MERGE_RESOLUTION|>--- conflicted
+++ resolved
@@ -20,11 +20,7 @@
   LogEntryEntity,
   UserEntity,
 } from '../../../src/data';
-<<<<<<< HEAD
-import { DiveSiteFactory } from '../../../src/diveSites';
-=======
 import { DiveSiteFactory, DiveSitesService } from '../../../src/diveSites';
->>>>>>> 7e33bca5
 import {
   CreateLogEntryOptions,
   LogEntriesService,
@@ -53,10 +49,7 @@
   let DiveSites: Repository<DiveSiteEntity>;
   let siteFactory: DiveSiteFactory;
   let entryFactory: LogEntryFactory;
-<<<<<<< HEAD
-=======
   let diveSitesService: DiveSitesService;
->>>>>>> 7e33bca5
   let service: LogEntriesService;
 
   let ownerData: UserEntity[];
@@ -73,12 +66,8 @@
     siteFactory = createDiveSiteFactory();
     entryFactory = new LogEntryFactory(Entries, EntriesAir, siteFactory);
 
-<<<<<<< HEAD
-    service = new LogEntriesService(Entries, entryFactory);
-=======
     diveSitesService = new DiveSitesService(DiveSites, siteFactory);
     service = new LogEntriesService(Entries, entryFactory, diveSitesService);
->>>>>>> 7e33bca5
 
     ownerData = TestUserData.slice(0, 4).map((data) => parseUserJSON(data));
     diveSiteData = TestDiveSiteData.map((site, i) =>
