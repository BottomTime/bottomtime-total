<<<<<<< HEAD
import {
  DepthUnit,
  LogBookSharing,
  LogEntryAirDTO,
  PressureUnit,
  TankMaterial,
} from '@bottomtime/api';
=======
import { DepthUnit, LogBookSharing, WaterType } from '@bottomtime/api';
>>>>>>> 50558073

import dayjs from 'dayjs';
import tz from 'dayjs/plugin/timezone';
import utc from 'dayjs/plugin/utc';
import { Repository } from 'typeorm';
import { v4 as uuid } from 'uuid';

import {
  DiveSiteEntity,
  LogEntryAirEntity,
  LogEntryEntity,
  UserEntity,
} from '../../../src/data';
import { DiveSiteFactory } from '../../../src/diveSites/dive-site-factory';
import { LogEntry } from '../../../src/logEntries';
import { LogEntryAirUtils } from '../../../src/logEntries/log-entry-air-utils';
import { dataSource } from '../../data-source';
import { createDiveSiteFactory } from '../../utils/create-dive-site-factory';
import { createTestDiveSite } from '../../utils/create-test-dive-site';
import { createTestLogEntry } from '../../utils/create-test-log-entry';
import { createTestlogEntryAir } from '../../utils/create-test-log-entry-air';
import { createTestUser } from '../../utils/create-test-user';

const CreatorData: Partial<UserEntity> = {
  id: '5ac8b2c0-c9b7-4293-989c-13c2aa4e4dd5',
  memberSince: new Date('2021-01-01'),
  username: 'Diver.Dan',
  avatar:
    'https://cloudflare-ipfs.com/ipfs/Qmd3W5DuhgHirLHGVixi6V76LhCkZUz6pnFt5AJBiyvHye/avatar/873.jpg',
  logBookSharing: LogBookSharing.FriendsOnly,
  name: 'Dan Diver',
  location: 'Underwater',
};

const TestSiteData: DiveSiteEntity = {
  id: 'b4afa428-eeb8-4bb3-935d-f124cc6c27f1',
  averageDifficulty: 2.2,
  averageRating: 3.8,
  createdOn: new Date('2024-05-21T19:46:14.342Z'),
  creator: createTestUser(CreatorData),
  depth: 21.8,
  depthUnit: DepthUnit.Meters,
  description: 'A wet dive site',
  directions: 'Drive, and then take a boat',
  freeToDive: true,
  gps: {
    coordinates: [1.0, 1.0],
    type: 'Point',
  },
  location: 'Ocean',
  name: 'Dive Site of Awesomeness',
  shoreAccess: false,
  waterType: WaterType.Salt,
  updatedOn: new Date('2024-05-21T19:46:14.342Z'),
};

const TestLogEntryData: Partial<LogEntryEntity> = {
  id: 'd02158b5-bcee-4923-93bb-35b5853b1e5d',
  logNumber: 42,

  timestamp: new Date('2021-01-01T04:34:56'),
  entryTime: '2021-01-01T12:34:56',
  timezone: 'America/Los_Angeles',

  bottomTime: 45,
  duration: 50,
  maxDepth: 30,
  maxDepthUnit: DepthUnit.Feet,

  air: [
    {
      id: 'cf3d9ae2-8ebc-4941-b6a8-4ce1c1fa475c',
      count: 2,
      ordinal: 0,
      material: TankMaterial.Steel,
      name: 'HP100',
      workingPressure: 3442,
      volume: 100,
      startPressure: 3000,
      endPressure: 500,
      pressureUnit: PressureUnit.PSI,
      o2Percent: 0.21,
      hePercent: 0.4,
    },
    {
      id: 'ad4de203-a3c6-49e0-8bb8-c6b2851ee1f6',
      count: 1,
      ordinal: 1,
      material: TankMaterial.Aluminum,
      name: 'AL80',
      workingPressure: 3000,
      volume: 80,
      startPressure: 3000,
      endPressure: 500,
      pressureUnit: PressureUnit.PSI,
      o2Percent: 0.32,
      hePercent: 0.0,
    },
    {
      id: '8a65be87-303c-4aa8-8031-f3c3b8e074e3',
      count: 1,
      ordinal: 2,
      material: TankMaterial.Aluminum,
      name: 'AL80',
      workingPressure: 3000,
      volume: 80,
      startPressure: 2800,
      endPressure: 1200,
      pressureUnit: PressureUnit.PSI,
      o2Percent: 0.5,
      hePercent: null,
    },
  ],

  notes: 'This was a great dive!',
};

dayjs.extend(tz);
dayjs.extend(utc);

describe('Log Entry class', () => {
  let Users: Repository<UserEntity>;
  let Entries: Repository<LogEntryEntity>;
  let EntriesAir: Repository<LogEntryAirEntity>;
  let Sites: Repository<DiveSiteEntity>;

  let user: UserEntity;
  let data: LogEntryEntity;
  let logEntry: LogEntry;
  let diveSite: DiveSiteEntity;

  let siteFactory: DiveSiteFactory;

  beforeAll(() => {
    Entries = dataSource.getRepository(LogEntryEntity);
    EntriesAir = dataSource.getRepository(LogEntryAirEntity);
    Users = dataSource.getRepository(UserEntity);
    Sites = dataSource.getRepository(DiveSiteEntity);

    user = createTestUser(CreatorData);
    diveSite = createTestDiveSite(user, TestSiteData);

    siteFactory = createDiveSiteFactory();
  });

  beforeEach(async () => {
    data = createTestLogEntry(user, TestLogEntryData);
    logEntry = new LogEntry(Entries, EntriesAir, siteFactory, data);

    await Users.save(user);
    await Sites.save(diveSite);
  });

  it('will return properties correctly', () => {
    data.site = diveSite;

    expect(logEntry.id).toBe(data.id);
    expect(logEntry.logNumber).toBe(data.logNumber);
    expect(logEntry.owner).toEqual({
      userId: CreatorData.id,
      memberSince: CreatorData.memberSince,
      username: CreatorData.username,
      logBookSharing: CreatorData.logBookSharing,
      avatar: CreatorData.avatar,
      name: CreatorData.name,
      location: CreatorData.location,
    });
    expect(logEntry.entryTime).toEqual({
      date: '2021-01-01T12:34:56',
      timezone: data.timezone,
    });
    expect(logEntry.bottomTime).toBe(data.bottomTime);
    expect(logEntry.duration).toBe(data.duration);
    expect(logEntry.maxDepth).toEqual({
      depth: data.maxDepth,
      unit: data.maxDepthUnit,
    });
    expect(logEntry.notes).toBe(data.notes);
    expect(logEntry.site?.toEntity()).toEqual(diveSite);
  });

  it('will update properties correctly', () => {
    const newLogNumber = 43;
    const newEntryTime = '2021-01-01T13:34:56';
    const newTimezone = 'America/Toronto';
    const newBottomTime = 50;
    const newDuration = 55;
    const newMaxDepth = 35;
    const newMaxDepthUnit = DepthUnit.Meters;
    const newNotes = 'This was an even better dive!';

    logEntry.logNumber = newLogNumber;
    logEntry.entryTime = {
      date: newEntryTime,
      timezone: newTimezone,
    };
    logEntry.bottomTime = newBottomTime;
    logEntry.duration = newDuration;
    logEntry.maxDepth = {
      depth: newMaxDepth,
      unit: newMaxDepthUnit,
    };
    logEntry.notes = newNotes;

    expect(logEntry.logNumber).toBe(newLogNumber);
    expect(logEntry.entryTime).toEqual({
      date: newEntryTime,
      timezone: newTimezone,
    });
    expect(logEntry.bottomTime).toBe(newBottomTime);
    expect(logEntry.duration).toBe(newDuration);
    expect(logEntry.maxDepth).toEqual({
      depth: newMaxDepth,
      unit: newMaxDepthUnit,
    });
    expect(logEntry.notes).toBe(newNotes);
  });

  it('will set site property', async () => {
    const site = siteFactory.createDiveSite(diveSite);
    logEntry.site = site;
    expect(logEntry.site.toEntity()).toEqual(diveSite);
  });

  it('will unset site property', async () => {
    data.site = diveSite;
    logEntry.site = undefined;
    expect(logEntry.site).toBeUndefined();
    expect(data.site).toBeNull();
  });

  it('will allow optional properties to be set to undefined', () => {
    data.site = diveSite;

    logEntry.logNumber = undefined;
    logEntry.bottomTime = undefined;
    logEntry.maxDepth = undefined;
    logEntry.notes = undefined;
    logEntry.site = undefined;

    expect(logEntry.logNumber).toBeUndefined();
    expect(logEntry.bottomTime).toBeUndefined();
    expect(logEntry.maxDepth).toBeUndefined();
    expect(logEntry.notes).toBeUndefined();
    expect(logEntry.site).toBeUndefined();
  });

  it('will render a JSON object correctly', () => {
    data.site = diveSite;
    expect(logEntry.toJSON()).toMatchSnapshot();
  });

  it('will save a new log entry to the database', async () => {
    data.site = diveSite;
    await logEntry.save();

    const saved = await Entries.findOneOrFail({
      where: { id: logEntry.id },
      relations: ['owner', 'site'],
    });
    expect(saved.id).toBe(logEntry.id);
    expect(saved.logNumber).toBe(logEntry.logNumber);
    expect(saved.owner.id).toEqual(user.id);
    expect(saved.timestamp).toEqual(data.timestamp);
    expect(saved.entryTime).toBe(data.entryTime);
    expect(saved.timezone).toBe(data.timezone);
    expect(saved.bottomTime).toBe(logEntry.bottomTime);
    expect(saved.duration).toBe(logEntry.duration);
    expect(saved.maxDepth).toBe(logEntry.maxDepth!.depth);
    expect(saved.maxDepthUnit).toBe(logEntry.maxDepth!.unit);
    expect(saved.notes).toBe(logEntry.notes);
    expect(saved.site?.id).toEqual(diveSite.id);
  });

  it('will update an existing log entry in the database', async () => {
    await Entries.save(data);

    logEntry.logNumber = 44;
    logEntry.entryTime = {
      date: '2024-05-08T08:34:56',
      timezone: 'Asia/Singapore',
    };
    logEntry.bottomTime = 55;
    logEntry.duration = 60;
    logEntry.maxDepth = {
      depth: 40,
      unit: DepthUnit.Feet,
    };
    logEntry.notes = 'This was the best dive yet!';
    logEntry.site = siteFactory.createDiveSite(diveSite);

    await logEntry.save();

    const saved = await Entries.findOneOrFail({
      where: { id: logEntry.id },
      relations: ['owner', 'site'],
    });
    expect(saved.id).toBe(logEntry.id);
    expect(saved.logNumber).toBe(logEntry.logNumber);
    expect(saved.owner.id).toEqual(user.id);
    expect(saved.entryTime).toBe('2024-05-08T08:34:56');
    expect(saved.timezone).toBe('Asia/Singapore');
    expect(saved.timestamp).toEqual(new Date('2024-05-08T00:34:56.000Z'));
    expect(saved.bottomTime).toBe(logEntry.bottomTime);
    expect(saved.duration).toBe(logEntry.duration);
    expect(saved.maxDepth).toBe(logEntry.maxDepth!.depth);
    expect(saved.maxDepthUnit).toBe(logEntry.maxDepth!.unit);
    expect(saved.notes).toBe(logEntry.notes);
    expect(saved.site?.id).toEqual(diveSite.id);
  });

  it('will delete a log entry from the database', async () => {
    data.site = diveSite;
    await Entries.save(data);
    await logEntry.delete();
    const savedEntry = await Entries.findOneBy({ id: logEntry.id });
    expect(savedEntry).toBeNull();
  });

  describe('when working with air tank entries', () => {
    let otherEntry: LogEntryEntity;
    let otherAir: LogEntryAirEntity[];

    beforeEach(async () => {
      // Add some additional dummy data so we can be sure we're not overwriting/destroying unrelated data
      otherEntry = createTestLogEntry(user);
      otherAir = data.air!.map((tank) => ({
        ...tank,
        logEntry: otherEntry,
        id: uuid(),
      }));
      await Entries.save(otherEntry);
      await EntriesAir.save(otherAir);
    });

    it('will return an empty array if no airTanks does not exist', () => {
      data.air = undefined;
      logEntry = new LogEntry(Entries, EntriesAir, siteFactory, data);
      expect(logEntry.air).toHaveLength(0);
    });

    it('will return an array of air tank entries', () => {
      expect(logEntry.air).toEqual(data.air!.map(LogEntryAirUtils.entityToDTO));
    });

    it('will allow air array to be set to an empty array', () => {
      logEntry.air = [];
      expect(logEntry.air).toHaveLength(0);
    });

    it('will allow air array to be set to a new array', () => {
      const newValues: LogEntryAirDTO[] = [
        createTestlogEntryAir(),
        createTestlogEntryAir(),
        createTestlogEntryAir(),
        createTestlogEntryAir(),
      ].map(LogEntryAirUtils.entityToDTO);

      logEntry.air = newValues;
      expect(logEntry.air).toEqual(newValues);
    });

    it('will save air tank entries for new log entries', async () => {
      await logEntry.save();
      const saved = await Entries.findOneOrFail({
        where: { id: logEntry.id },
        relations: ['air'],
      });
      expect(saved.air).toHaveLength(3);
      expect(saved.air).toEqual(
        data.air!.map((tank, index) => ({
          ...tank,
          ordinal: index,
          id: saved.air![index].id,
        })),
      );

      await expect(EntriesAir.count()).resolves.toBe(6);
    });

    it('will save changes to air tank entries', async () => {
      await logEntry.save();

      const updated: LogEntryAirDTO[] = [
        // 1. Unmodified tank
        logEntry.air[0],

        // 2. Modified tank
        {
          ...logEntry.air[1],
          endPressure: 1000,
        },

        // 3. New tank added
        {
          count: 1,
          material: TankMaterial.Aluminum,
          name: 'AL120',
          workingPressure: 3000,
          volume: 120,
          startPressure: 2700,
          endPressure: 1800,
          pressureUnit: PressureUnit.PSI,
          o2Percent: 0.26,
        },

        // 4. Final tank is removed
      ];
      logEntry.air = updated;

      await logEntry.save();

      const saved = await Entries.findOneOrFail({
        where: { id: logEntry.id },
        relations: ['air'],
      });
      expect(saved.air).toHaveLength(3);
      expect(saved.air).toEqual(
        updated.map((tank, index) => ({
          ...LogEntryAirUtils.dtoToEntity(tank),
          ordinal: index,
          id: saved.air![index].id,
        })),
      );

      await expect(EntriesAir.count()).resolves.toBe(6);
    });

    it('will save changes made directly to the air tanks array', async () => {
      await logEntry.save();
      logEntry.air[1].endPressure = 888;
      logEntry.air.push({
        count: 1,
        endPressure: 1111,
        material: TankMaterial.Steel,
        name: 'HP120',
        o2Percent: 0.32,
        hePercent: 0.5,
        pressureUnit: PressureUnit.PSI,
        startPressure: 3500,
        volume: 120,
        workingPressure: 3442,
      });
      await logEntry.save();

      const saved = await Entries.findOneOrFail({
        where: { id: logEntry.id },
        relations: ['air'],
      });
      expect(saved.air).toHaveLength(4);
      expect(saved.air).toEqual(
        logEntry.air.map((tank, index) => ({
          ...LogEntryAirUtils.dtoToEntity(tank),
          ordinal: index,
          id: saved.air![index].id,
        })),
      );

      await expect(EntriesAir.count()).resolves.toBe(7);
    });

    it('will remove all air tanks if the array is cleared', async () => {
      await logEntry.save();
      logEntry.air = [];
      await logEntry.save();

      const saved = await Entries.findOneOrFail({
        where: { id: logEntry.id },
        relations: ['air'],
      });
      expect(saved.air).toHaveLength(0);

      await expect(EntriesAir.count()).resolves.toBe(3);
    });
  });
});<|MERGE_RESOLUTION|>--- conflicted
+++ resolved
@@ -1,14 +1,11 @@
-<<<<<<< HEAD
 import {
   DepthUnit,
   LogBookSharing,
   LogEntryAirDTO,
   PressureUnit,
   TankMaterial,
+  WaterType,
 } from '@bottomtime/api';
-=======
-import { DepthUnit, LogBookSharing, WaterType } from '@bottomtime/api';
->>>>>>> 50558073
 
 import dayjs from 'dayjs';
 import tz from 'dayjs/plugin/timezone';
